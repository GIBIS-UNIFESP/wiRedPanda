--- conflicted
+++ resolved
@@ -1,12 +1,4 @@
-<<<<<<< HEAD
-
 // Copyright 2015 - 2024, GIBIS-UNIFESP and the wiRedPanda contributors
-
-
-
-=======
-// Copyright 2015 - 2024, GIBIS-UNIFESP and the wiRedPanda contributors
->>>>>>> b83c19ea
 // SPDX-License-Identifier: GPL-3.0-or-later
 
 #pragma once
