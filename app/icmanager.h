--- conflicted
+++ resolved
@@ -18,19 +18,6 @@
     Q_OBJECT
 
 public:
-<<<<<<< HEAD
-    explicit ICManager(MainWindow *mainWindow = nullptr, QObject *parent = nullptr);
-    ~ICManager() override;
-    static ICManager *instance();
-    static void setGlobalInstance(ICManager *icManager);
-
-    ICPrototype *getPrototype(const QString &fname);
-    bool loadIC(IC *ic, QString fname);
-    void clear();
-    bool loadFile(QString &fname);
-    void openIC(const QString &fname);
-    void wakeUp();
-=======
     static ICManager &instance()
     {
         static ICManager instance;
@@ -41,7 +28,6 @@
     static bool loadIC(IC *ic, const QString &fileName);
     static void loadFile(const QString &fileName);
     static void wakeUp();
->>>>>>> 17372c1e
 
 signals:
     void openIC(const QString &fileName);
