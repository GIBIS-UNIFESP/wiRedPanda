--- conflicted
+++ resolved
@@ -27,6 +27,8 @@
 #include <QTableView>
 #include <iostream>
 
+#include <QTextStream>
+
 SignalModel::SignalModel(const int rows, const int inputs, const int columns, QObject *parent)
     : QStandardItemModel(rows, columns, parent)
     , m_inputs(inputs)
@@ -57,13 +59,9 @@
     QItemDelegate::paint(painter, itemOption, index);
 }
 
-<<<<<<< HEAD
-BewavedDolphin::BewavedDolphin(Editor *editor, QWidget *parent, bool ask_connection)
-=======
 BewavedDolphin::BewavedDolphin(Scene *scene, const bool askConnection, MainWindow *parent)
->>>>>>> 30958325
     : QMainWindow(parent)
-    , m_ask_connection(ask_connection)
+    , m_ask_connection(askConnection)
     , m_ui(new Ui::BewavedDolphin)
     , m_mainWindow(parent)
     , m_externalScene(scene)
@@ -94,29 +92,29 @@
     drawPixMaps();
 
     connect(m_ui->actionAbout,         &QAction::triggered, this, &BewavedDolphin::on_actionAbout_triggered);
-    connect(m_ui->actionAboutQt,       &QAction::triggered, this, &BewavedDolphin::on_actionAboutQt_triggered);
+    connect(m_ui->actionAbout_Qt,       &QAction::triggered, this, &BewavedDolphin::on_actionAboutQt_triggered);
     connect(m_ui->actionClear,         &QAction::triggered, this, &BewavedDolphin::on_actionClear_triggered);
     connect(m_ui->actionCombinational, &QAction::triggered, this, &BewavedDolphin::on_actionCombinational_triggered);
     connect(m_ui->actionCopy,          &QAction::triggered, this, &BewavedDolphin::on_actionCopy_triggered);
     connect(m_ui->actionCut,           &QAction::triggered, this, &BewavedDolphin::on_actionCut_triggered);
     connect(m_ui->actionExit,          &QAction::triggered, this, &BewavedDolphin::on_actionExit_triggered);
-    connect(m_ui->actionExportToPdf,   &QAction::triggered, this, &BewavedDolphin::on_actionExportToPdf_triggered);
-    connect(m_ui->actionExportToPng,   &QAction::triggered, this, &BewavedDolphin::on_actionExportToPng_triggered);
+    connect(m_ui->actionExport_to_PDF,   &QAction::triggered, this, &BewavedDolphin::on_actionExportToPdf_triggered);
+    connect(m_ui->actionExport_to_PNG,   &QAction::triggered, this, &BewavedDolphin::on_actionExportToPng_triggered);
     connect(m_ui->actionInvert,        &QAction::triggered, this, &BewavedDolphin::on_actionInvert_triggered);
     connect(m_ui->actionLoad,          &QAction::triggered, this, &BewavedDolphin::on_actionLoad_triggered);
     connect(m_ui->actionPaste,         &QAction::triggered, this, &BewavedDolphin::on_actionPaste_triggered);
-    connect(m_ui->actionResetZoom,     &QAction::triggered, this, &BewavedDolphin::on_actionResetZoom_triggered);
+    connect(m_ui->actionReset_Zoom,     &QAction::triggered, this, &BewavedDolphin::on_actionResetZoom_triggered);
     connect(m_ui->actionSave,          &QAction::triggered, this, &BewavedDolphin::on_actionSave_triggered);
-    connect(m_ui->actionSaveAs,        &QAction::triggered, this, &BewavedDolphin::on_actionSaveAs_triggered);
-    connect(m_ui->actionSetClockWave,  &QAction::triggered, this, &BewavedDolphin::on_actionSetClockWave_triggered);
-    connect(m_ui->actionSetLength,     &QAction::triggered, this, &BewavedDolphin::on_actionSetLength_triggered);
-    connect(m_ui->actionSetTo0,        &QAction::triggered, this, &BewavedDolphin::on_actionSetTo0_triggered);
-    connect(m_ui->actionSetTo1,        &QAction::triggered, this, &BewavedDolphin::on_actionSetTo1_triggered);
+    connect(m_ui->actionSave_as,        &QAction::triggered, this, &BewavedDolphin::on_actionSaveAs_triggered);
+    connect(m_ui->actionSet_clock_wave,  &QAction::triggered, this, &BewavedDolphin::on_actionSetClockWave_triggered);
+    connect(m_ui->actionSet_Length,     &QAction::triggered, this, &BewavedDolphin::on_actionSetLength_triggered);
+    connect(m_ui->actionSet_to_0,        &QAction::triggered, this, &BewavedDolphin::on_actionSetTo0_triggered);
+    connect(m_ui->actionSet_to_1,        &QAction::triggered, this, &BewavedDolphin::on_actionSetTo1_triggered);
     connect(m_ui->actionShowCurve,     &QAction::triggered, this, &BewavedDolphin::on_actionShowCurve_triggered);
     connect(m_ui->actionShowValues,    &QAction::triggered, this, &BewavedDolphin::on_actionShowValues_triggered);
-    connect(m_ui->actionZoomIn,        &QAction::triggered, this, &BewavedDolphin::on_actionZoomIn_triggered);
-    connect(m_ui->actionZoomOut,       &QAction::triggered, this, &BewavedDolphin::on_actionZoomOut_triggered);
-    connect(m_ui->actionZoomRange,     &QAction::triggered, this, &BewavedDolphin::on_actionZoomRange_triggered);
+    connect(m_ui->actionZoom_In,        &QAction::triggered, this, &BewavedDolphin::on_actionZoomIn_triggered);
+    connect(m_ui->actionZoom_out,       &QAction::triggered, this, &BewavedDolphin::on_actionZoomOut_triggered);
+    connect(m_ui->actionZoom_Range,     &QAction::triggered, this, &BewavedDolphin::on_actionZoomRange_triggered);
 }
 
 BewavedDolphin::~BewavedDolphin()
@@ -129,8 +127,8 @@
 
 void BewavedDolphin::zoomChanged()
 {
-    m_ui->actionZoomIn->setEnabled(m_view.canZoomIn());
-    m_ui->actionZoomOut->setEnabled(m_view.canZoomOut());
+    m_ui->actionZoom_In->setEnabled(m_view.canZoomIn());
+    m_ui->actionZoom_out->setEnabled(m_view.canZoomOut());
 }
 
 void BewavedDolphin::drawPixMaps()
@@ -147,16 +145,8 @@
 
 void BewavedDolphin::closeEvent(QCloseEvent *event)
 {
-<<<<<<< HEAD
-    if (m_ask_connection && checkSave()) {
-        m_mainWindow->setEnabled(true);
-        e->accept();
-    } else {
-        e->ignore();
-    }
-=======
     (m_askConnection && checkSave()) ? event->accept() : event->ignore();
->>>>>>> 30958325
+    // "m_mainWindow->setEnabled(true)" was called in case of accepted event. Check it, please, if it will not resume the main window.
 }
 
 void BewavedDolphin::on_actionExit_triggered()
@@ -337,15 +327,6 @@
 {
     int iterations = 32;
     qCDebug(zero) << "Num iter =" << iterations;
-<<<<<<< HEAD
-    m_model = new SignalModel(input_labels.size() + output_labels.size(), input_labels.size(), iterations, this);
-    m_signalTableView->setModel(m_model);
-    QStringList horizontalHeaderLabels;
-    for( int idx = 0; idx < iterations; ++idx ) {
-      horizontalHeaderLabels.append( QString::fromStdString(std::to_string( idx ) ) );
-    }
-    m_model->setVerticalHeaderLabels(input_labels + output_labels);
-=======
     m_model = new SignalModel(inputLabels.size() + outputLabels.size(), inputLabels.size(), iterations, this);
     m_signalTableView->setModel(m_model);
     QStringList horizontalHeaderLabels;
@@ -353,7 +334,6 @@
         horizontalHeaderLabels.append(QString::number(index));
     }
     m_model->setVerticalHeaderLabels(inputLabels + outputLabels);
->>>>>>> 30958325
     m_model->setHorizontalHeaderLabels(horizontalHeaderLabels);
     m_signalTableView->setAlternatingRowColors(true);
     m_signalTableView->verticalHeader()->setSectionResizeMode(QHeaderView::ResizeMode::Fixed);
@@ -411,14 +391,8 @@
     m_simController = m_externalScene->simulationController();
     SimulationControllerStop simControllerStop(m_simController);
     qCDebug(zero) << "Loading elements. All elements initially in elements vector. Then, inputs and outputs are extracted from it.";
-<<<<<<< HEAD
-    if (!loadElements() && GlobalProperties::verbose) {
-        QMessageBox::critical(parentWidget(), tr("Error"), tr("Could not load enough elements for the simulation."));
-        return false;
-=======
     if (!loadElements()) {
         throw Pandaception(tr("Could not load enough elements for the simulation."));
->>>>>>> 30958325
     }
     QStringList input_labels;
     QStringList output_labels;
@@ -441,6 +415,32 @@
     m_edited = false;
 }
 
+void BewavedDolphin::createWaveform()
+{
+    qDebug() << "Reading...";
+    qCDebug(zero) << "Updating window name with current fileName.";
+    qCDebug(zero) << "Creating class to pause main window simulator while creating waveform.";
+    // TODO: scene is paused twice, once here and again in run()
+    m_simController = m_externalScene->simulationController();
+    SimulationControllerStop simControllerStop(m_simController);
+    qCDebug(zero) << "Loading elements. All elements initially in elements vector. Then, inputs and outputs are extracted from it.";
+    if (!loadElements()) {
+        throw Pandaception(tr("Could not load enough elements for the simulation."));
+    }
+    QStringList input_labels;
+    QStringList output_labels;
+    qCDebug(zero) << "Getting initial value from inputs and writing them to oldvalues. Used to save current state of inputs and restore it after simulation. Not saving memory states though...";
+    qCDebug(zero) << "Also getting the name of the inputs. If no label is given, the element type is used as a name. Bug here? What if there are 2 inputs without name or two identical labels?";
+    m_oldInputValues = loadSignals(input_labels, output_labels);
+    qCDebug(zero) << "Loading initial data into the table.";
+    loadNewTable(input_labels, output_labels);
+    load();
+    setWindowTitle(tr("beWavedDolphin Simulator"));
+    m_currentFile = {};
+    qCDebug(zero) << "Resuming digital circuit main window after waveform simulation is finished.";
+    m_edited = false;
+}
+
 void BewavedDolphin::show()
 {
     QMainWindow::show();
@@ -454,11 +454,7 @@
     std::cout << m_model->columnCount() << ",\n";
 
     for (int row = 0; row < m_model->rowCount(); ++row) {
-<<<<<<< HEAD
-        //std::cout << m_model->verticalHeaderItem(row)->text().toStdString() << ": ";
-=======
 //        std::cout << m_model->verticalHeaderItem(row)->text().toStdString() << ": ";
->>>>>>> 30958325
         for (int col = 0; col < m_model->columnCount(); ++col) {
             std::cout << m_model->item(row, col)->text().toStdString() << ",";
         }
@@ -594,17 +590,10 @@
 {
     if (simLength <= m_model->columnCount()) {
         qCDebug(zero) << "Reducing or keeping the simulation length.";
-<<<<<<< HEAD
-        m_model->setColumnCount(sim_length);
-        QStringList horizontalHeaderLabels;
-        for( int idx = 0; idx < sim_length; ++idx ) {
-          horizontalHeaderLabels.append( QString::fromStdString(std::to_string( idx ) ) );
-=======
         m_model->setColumnCount(simLength);
         QStringList horizontalHeaderLabels;
         for (int index = 0; index < simLength; ++index) {
             horizontalHeaderLabels.append(QString::number(index));
->>>>>>> 30958325
         }
         m_model->setHorizontalHeaderLabels(horizontalHeaderLabels);
         resizeScene();
@@ -613,15 +602,6 @@
     }
     qCDebug(zero) << "Increasing the simulation length.";
     int old_length = m_model->columnCount();
-<<<<<<< HEAD
-    m_model->setColumnCount(sim_length);
-    QStringList horizontalHeaderLabels;
-    for( int idx = 0; idx < sim_length; ++idx ) {
-      horizontalHeaderLabels.append( QString::fromStdString(std::to_string( idx ) ) );
-    }
-    m_model->setHorizontalHeaderLabels(horizontalHeaderLabels);
-    for (int row = 0; row < m_input_ports; ++row) {
-=======
     m_model->setColumnCount(simLength);
     QStringList horizontalHeaderLabels;
     for (int index = 0; index < simLength; ++index) {
@@ -629,7 +609,6 @@
     }
     m_model->setHorizontalHeaderLabels(horizontalHeaderLabels);
     for (int row = 0; row < m_inputPorts; ++row) {
->>>>>>> 30958325
         for (int col = old_length; col < m_model->columnCount(); ++col) {
             createZeroElement(row, col, true, false);
         }
@@ -786,11 +765,7 @@
 
 void BewavedDolphin::associateToWiredPanda(const QString &fileName)
 {
-<<<<<<< HEAD
-    if (m_mainWindow->getDolphinFilename() != fname && GlobalProperties::verbose) {
-=======
     if (m_mainWindow->dolphinFileName() != fileName && GlobalProperties::verbose) {
->>>>>>> 30958325
         auto reply =
             QMessageBox::question(
                 this,
@@ -1011,6 +986,36 @@
     run();
 }
 
+void BewavedDolphin::load()
+{
+    QTextStream cin(stdin);
+    QString str = cin.readLine();
+    qDebug() << "Line read: " << str;
+    auto wordList(str.split(','));
+    qDebug() << "Converting";
+    int rows = wordList.at(0).toInt();
+    int cols = wordList.at(1).toInt();
+    qDebug() << "Rows: " << QString::number(rows) << ", cols: " << QString::number(cols);
+    if (rows > m_inputPorts) {
+        rows = m_inputPorts;
+    }
+    if ((cols < 2) || (cols > 2048)) {
+        throw Pandaception(tr("Invalid number of columns."));
+    }
+    qDebug() << "Setting length...";
+    setLength(cols, false);
+    qDebug() << "Update table.";
+    for (int row = 0; row < rows; ++row) {
+        str = cin.readLine();
+        auto wordList(str.split(','));
+        for (int col = 0; col < cols; ++col) {
+            int value = wordList[col].toInt();
+            createElement(row, col, value, true);
+        }
+    }
+    run();
+}
+
 void BewavedDolphin::load(QFile &file)
 {
     const QByteArray content = file.readAll();
