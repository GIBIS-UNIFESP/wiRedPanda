--- conflicted
+++ resolved
@@ -420,10 +420,6 @@
 void BewavedDolphin::run()
 {
     run2();
-<<<<<<< HEAD
-    //run2();
-=======
->>>>>>> ce5ab5d3
 }
 
 void BewavedDolphin::run2()
