// Copyright 2015 - 2022, GIBIS-Unifesp and the WiRedPanda contributors
// SPDX-License-Identifier: GPL-3.0-or-later

#include "bewaveddolphin.h"
#include "ui_bewaveddolphin.h"

#include "clockdialog.h"
#include "common.h"
#include "editor.h"
#include "elementfactory.h"
#include "elementmapping.h"
#include "graphicelement.h"
#include "graphicsview.h"
#include "graphicsviewzoom.h"
#include "input.h"
#include "lengthdialog.h"
#include "mainwindow.h"
#include "qneport.h"
#include "scstop.h"
#include "settings.h"
#include "simulationcontroller.h"

#include <QClipboard>
#include <QCloseEvent>
#include <QFileDialog>
#include <QHeaderView>
#include <QMessageBox>
#include <QMimeData>
#include <QPainter>
#include <QPrinter>
#include <QSaveFile>
#include <QTableView>
#include <cstring>

SignalModel::SignalModel(int rows, int inputs, int columns, QObject *parent)
    : QStandardItemModel(rows, columns, parent)
    , m_inputs(inputs)
{
}

Qt::ItemFlags SignalModel::flags(const QModelIndex &index) const
{
    Qt::ItemFlags flags;
    if (index.row() >= m_inputs) {
        flags = ~(Qt::ItemIsEditable | Qt::ItemIsSelectable);
    } else {
        flags = ~(Qt::ItemIsEditable | Qt::ItemIsSelectable) | Qt::ItemIsSelectable;
    }
    return flags;
}

SignalDelegate::SignalDelegate(int margin, QObject *parent)
    : QItemDelegate(parent)
    , m_margin(margin)
{
}

void SignalDelegate::paint(QPainter *painter, const QStyleOptionViewItem &option, const QModelIndex &index) const
{
    QStyleOptionViewItem itemOption(option);
    itemOption.rect.adjust(-m_margin, 0, 0, 0);
    QItemDelegate::paint(painter, itemOption, index);
}

BewavedDolphin::BewavedDolphin(Editor *editor, QWidget *parent, bool ask_connection)
    : QMainWindow(parent)
    , m_ask_connection(ask_connection)
    , m_ui(new Ui::BewavedDolphin)
    , m_editor(editor)
    , m_mainWindow(dynamic_cast<MainWindow *>(parent))
    , m_type(PlotType::Line)
{
    m_ui->setupUi(this);
    m_scale = 1.0;
    resize(800, 500);
    setWindowTitle(tr("beWavedDolphin Simulator"));
    setWindowFlags(Qt::Window);
    Settings::beginGroup("beWavedDolphin");
    restoreGeometry(Settings::value("geometry").toByteArray());
    Settings::endGroup();
    m_gv = new GraphicsView(this);
    m_ui->verticalLayout->addWidget(m_gv);
    m_scene = new QGraphicsScene(this);
    m_gv->setScene(m_scene);
    m_signalTableView = new QTableView;
    m_scene->installEventFilter(m_signalTableView);
    auto *delegate = new SignalDelegate(4, this);
    m_signalTableView->setItemDelegate(delegate);
    m_scene->addWidget(m_signalTableView);
    QList<QKeySequence> zoom_in_shortcuts;
    zoom_in_shortcuts << QKeySequence("Ctrl++") << QKeySequence("Ctrl+=");
    m_ui->actionZoom_In->setShortcuts(zoom_in_shortcuts);
    // connect(gv->gvzoom(), &GraphicsViewZoom::zoomed, this, &BewavedDolphin::zoomChanged);
    m_gv->gvzoom()->setZoomFactorBase(m_SCALE_FACTOR);
    drawPixMaps();
    m_edited = false;
    m_ui->retranslateUi(this);

    connect(m_ui->actionAbout, &QAction::triggered, this, &BewavedDolphin::on_actionAbout_triggered);
    connect(m_ui->actionAbout_Qt, &QAction::triggered, this, &BewavedDolphin::on_actionAbout_Qt_triggered);
    connect(m_ui->actionClear, &QAction::triggered, this, &BewavedDolphin::on_actionClear_triggered);
    connect(m_ui->actionCombinational, &QAction::triggered, this, &BewavedDolphin::on_actionCombinational_triggered);
    connect(m_ui->actionCopy, &QAction::triggered, this, &BewavedDolphin::on_actionCopy_triggered);
    connect(m_ui->actionCut, &QAction::triggered, this, &BewavedDolphin::on_actionCut_triggered);
    connect(m_ui->actionExit, &QAction::triggered, this, &BewavedDolphin::on_actionExit_triggered);
    connect(m_ui->actionExport_to_PDF, &QAction::triggered, this, &BewavedDolphin::on_actionExport_to_PDF_triggered);
    connect(m_ui->actionExport_to_PNG, &QAction::triggered, this, &BewavedDolphin::on_actionExport_to_PNG_triggered);
    connect(m_ui->actionInvert, &QAction::triggered, this, &BewavedDolphin::on_actionInvert_triggered);
    connect(m_ui->actionLoad, &QAction::triggered, this, &BewavedDolphin::on_actionLoad_triggered);
    connect(m_ui->actionPaste, &QAction::triggered, this, &BewavedDolphin::on_actionPaste_triggered);
    connect(m_ui->actionReset_Zoom, &QAction::triggered, this, &BewavedDolphin::on_actionReset_Zoom_triggered);
    connect(m_ui->actionSave, &QAction::triggered, this, &BewavedDolphin::on_actionSave_triggered);
    connect(m_ui->actionSave_as, &QAction::triggered, this, &BewavedDolphin::on_actionSave_as_triggered);
    connect(m_ui->actionSet_Length, &QAction::triggered, this, &BewavedDolphin::on_actionSet_Length_triggered);
    connect(m_ui->actionSet_clock_wave, &QAction::triggered, this, &BewavedDolphin::on_actionSet_clock_wave_triggered);
    connect(m_ui->actionSet_to_0, &QAction::triggered, this, &BewavedDolphin::on_actionSet_to_0_triggered);
    connect(m_ui->actionSet_to_1, &QAction::triggered, this, &BewavedDolphin::on_actionSet_to_1_triggered);
    connect(m_ui->actionShowCurve, &QAction::triggered, this, &BewavedDolphin::on_actionShowCurve_triggered);
    connect(m_ui->actionShowValues, &QAction::triggered, this, &BewavedDolphin::on_actionShowValues_triggered);
    connect(m_ui->actionZoom_In, &QAction::triggered, this, &BewavedDolphin::on_actionZoom_In_triggered);
    connect(m_ui->actionZoom_Range, &QAction::triggered, this, &BewavedDolphin::on_actionZoom_Range_triggered);
    connect(m_ui->actionZoom_out, &QAction::triggered, this, &BewavedDolphin::on_actionZoom_out_triggered);
}

BewavedDolphin::~BewavedDolphin()
{
    Settings::beginGroup("beWavedDolphin");
    Settings::setValue("geometry", saveGeometry());
    Settings::endGroup();
    delete m_ui;
}

void BewavedDolphin::zoomChanged()
{
    m_ui->actionZoom_In->setEnabled(m_gv->gvzoom()->canZoomIn());
    m_ui->actionZoom_out->setEnabled(m_gv->gvzoom()->canZoomOut());
}

void BewavedDolphin::drawPixMaps()
{
    m_lowGreen = QPixmap(":/dolphin/low_green.png").scaled(100, 38);
    m_lowBlue = QPixmap(":/dolphin/low_blue.png").scaled(100, 38);
    m_highGreen = QPixmap(":/dolphin/high_green.png").scaled(100, 38);
    m_highBlue = QPixmap(":/dolphin/high_blue.png").scaled(100, 38);
    m_fallingGreen = QPixmap(":/dolphin/falling_green.png").scaled(100, 38);
    m_fallingBlue = QPixmap(":/dolphin/falling_blue.png").scaled(100, 38);
    m_risingGreen = QPixmap(":/dolphin/rising_green.png").scaled(100, 38);
    m_risingBlue = QPixmap(":/dolphin/rising_blue.png").scaled(100, 38);
}

void BewavedDolphin::closeEvent(QCloseEvent *e)
{
    if (m_ask_connection && checkSave()) {
        m_mainWindow->setEnabled(true);
        e->accept();
    } else {
        e->ignore();
    }
}

void BewavedDolphin::on_actionExit_triggered()
{
    close();
}

bool BewavedDolphin::checkSave()
{
    if (!m_edited) {
        return true;
    }

    auto reply =
            QMessageBox::question(
                this,
                tr("WiRedPanda - beWavedDolphin"),
                tr("Save simulation before closing?"),
                QMessageBox::Save | QMessageBox::Discard | QMessageBox::Cancel);

    switch(reply){
    case QMessageBox::Save: on_actionSave_triggered(); return (!m_edited);
    case QMessageBox::Discard: return true;
    case QMessageBox::Cancel: return false;
    default: return true;
    }
}

bool BewavedDolphin::loadElements()
{
    QVector<GraphicElement *> elements = m_editor->getScene()->getElements();
    m_inputs.clear();
    m_outputs.clear();
    m_input_ports = 0;
    if (elements.isEmpty()) {
        return false;
    }
    elements = ElementMapping::sortGraphicElements(elements);
    for (auto *elm : qAsConst(elements)) {
        if (elm && (elm->type() == GraphicElement::Type)) {
            if (elm->elementGroup() == ElementGroup::Input) {
                m_inputs.append(elm);
                m_input_ports += elm->outputSize();
            } else if (elm->elementGroup() == ElementGroup::Output) {
                m_outputs.append(elm);
            }
        }
    }
    std::stable_sort(m_inputs.begin(), m_inputs.end(), [](const auto &elm1, const auto &elm2) {
        return QString::compare(elm1->getLabel(), elm2->getLabel(), Qt::CaseInsensitive) < 0;
    });
    std::stable_sort(m_outputs.begin(), m_outputs.end(), [](const auto &elm1, const auto &elm2) {
        return QString::compare(elm1->getLabel(), elm2->getLabel(), Qt::CaseInsensitive) < 0;
    });

    return (!m_inputs.isEmpty() && !m_outputs.isEmpty());
}

void BewavedDolphin::CreateElement(int row, int col, int value, bool isInput, bool changePrevious)
{
    if (value == 0) {
        return CreateZeroElement(row, col, isInput, changePrevious);
    }
    return CreateOneElement(row, col, isInput, changePrevious);
}

void BewavedDolphin::CreateZeroElement(int row, int col, bool isInput, bool changePrevious)
{
    qCDebug(three) << "Getting previous value to check previous cell refresh requirement.";
    // QMessageBox::warning(this, "Zero: row, col", (row + 48) + QString(" ") + (col + 48));
    int previous_value;
    if (m_model->item(row, col) == nullptr) {
        previous_value = -1;
    } else if (m_model->item(row, col)->text().toInt() == 0) {
        previous_value = 0;
    } else {
        previous_value = 1;
    }
    qCDebug(three) << "Changing current item.";
    auto index = m_model->index(row, col);
    m_model->setData(index, "0", Qt::DisplayRole);
    m_model->setData(index, Qt::AlignCenter, Qt::TextAlignmentRole);
    if (m_type == PlotType::Line) {
        m_model->setData(index, Qt::AlignLeft, Qt::TextAlignmentRole);
        if ((col != m_model->columnCount() - 1) && (m_model->item(row, col + 1) != nullptr) && (m_model->item(row, col + 1)->text().toInt() == 1)) {
            m_model->setData(index, m_risingGreen, Qt::DecorationRole);
        } else {
            m_model->setData(index, m_lowGreen, Qt::DecorationRole);
        }
    } else {
        m_model->setData(index, Qt::AlignCenter, Qt::TextAlignmentRole);
    }
    qCDebug(three) << "Changing previous item, if needed.";
    if ((changePrevious) && (col != 0) && (previous_value == 1)) {
        CreateElement(row, col - 1, m_model->item(row, col - 1)->text().toInt(), isInput, false);
    }
}

void BewavedDolphin::CreateOneElement(int row, int col, bool isInput, bool changePrevious)
{
    qCDebug(three) << "Getting previous value to check previous cell refresh requirement.";
    // QMessageBox::warning(this, "One: row, col", (row + 48) + QString(" ") + (col + 48));
    int previous_value;
    if (m_model->item(row, col) == nullptr) {
        previous_value = -1;
    } else if (m_model->item(row, col)->text().toInt() == 0) {
        previous_value = 0;
    } else {
        previous_value = 1;
    }
    qCDebug(three) << "Changing current item.";
    auto index = m_model->index(row, col);
    m_model->setData(index, "1", Qt::DisplayRole);
    if (m_type == PlotType::Line) {
        m_model->setData(index, Qt::AlignLeft, Qt::TextAlignmentRole);
        if ((col != m_model->columnCount() - 1) && (m_model->item(row, col + 1) != nullptr) && (m_model->item(row, col + 1)->text().toInt() == 0)) {
            m_model->setData(index, m_fallingGreen, Qt::DecorationRole);
        } else {
            m_model->setData(index, m_highGreen, Qt::DecorationRole);
        }
    } else {
        m_model->setData(index, Qt::AlignCenter, Qt::TextAlignmentRole);
    }
    qCDebug(three) << "Changing previous item, if needed.";
    if ((changePrevious) && (col != 0) && (previous_value == 0)) {
        CreateElement(row, col - 1, m_model->item(row, col - 1)->text().toInt(), isInput, false);
    }
}

void BewavedDolphin::restoreInputs()
{
    qCDebug(zero) << "Restoring old values to inputs, prior to simulation.";
    size_t old_idx = 0;
    for (int in = 0; in < m_inputs.size(); ++in) {
        for (int port = 0; port < m_inputs[in]->outputSize(); ++port) {
            if (m_inputs[in]->outputSize() > 1) {
                dynamic_cast<Input *>(m_inputs[in])->setOn(m_oldInputValues[in], port);
            } else {
                dynamic_cast<Input *>(m_inputs[in])->setOn(m_oldInputValues[in]);
            }
            ++old_idx;
        }
    }
}

void BewavedDolphin::run()
{
    SCStop scst(m_sc);
    for (int itr = 0; itr < m_model->columnCount(); ++itr) {
        qCDebug(four) << "itr:" << itr << ", inputs:" << m_inputs.size();
        int table_line = 0;
        for (auto *input : qAsConst(m_inputs)) {
            int outSz = input->outputSize();
            for (int port = 0; port < outSz; ++port) {
                int val = m_model->item(table_line, itr)->text().toInt();
                dynamic_cast<Input *>(input)->setOn(val, port);
                ++table_line;
            }
        }
        qCDebug(four) << "Updating the values of the circuit logic based on current input values.";
        m_sc->update();
        m_sc->updateAll();
        qCDebug(four) << "Setting the computed output values to the waveform results.";
        int counter = m_input_ports;
        for (auto *output : qAsConst(m_outputs)) {
            int inSz = output->inputSize();
            for (int port = 0; port < inSz; ++port) {
                int value = static_cast<int>(output->input(port)->value());
                CreateElement(counter, itr, value, false);
                counter++;
            }
        }
    }
    qCDebug(three) << "Setting inputs back to old values.";
    restoreInputs();
    m_signalTableView->viewport()->update();
    scst.release();
}

void BewavedDolphin::loadNewTable(const QStringList &input_labels, const QStringList &output_labels)
{
    int iterations = 32;
<<<<<<< HEAD
    COMMENT("Num iter = " << iterations, 0);
=======
    qCDebug(zero) << "Num iter =" << iterations;
    qCDebug(zero) << "Update table.";
>>>>>>> 9c061cb8
    m_model = new SignalModel(input_labels.size() + output_labels.size(), input_labels.size(), iterations, this);
    m_signalTableView->setModel(m_model);
    QStringList horizontalHeaderLabels;
    for( int idx = 0; idx < iterations; ++idx ) {
      horizontalHeaderLabels.append( QString::fromStdString(std::to_string( idx ) ) );
    }
    m_model->setVerticalHeaderLabels(input_labels + output_labels);
    m_model->setHorizontalHeaderLabels(horizontalHeaderLabels);
    m_signalTableView->setAlternatingRowColors(true);
    m_signalTableView->verticalHeader()->setSectionResizeMode(QHeaderView::ResizeMode::Fixed);
    m_signalTableView->horizontalHeader()->setSectionResizeMode(QHeaderView::ResizeMode::Fixed);
    qCDebug(zero) << "Inputs:" << input_labels.size() << ", outputs:" << output_labels.size();
    m_edited = false;
    on_actionClear_triggered();
}

QVector<char> BewavedDolphin::loadSignals(QStringList &input_labels, QStringList &output_labels)
{
    QVector<char> oldValues(m_input_ports);
    int old_idx = 0;
    for (auto *input : qAsConst(m_inputs)) {
        QString label = input->getLabel();
        if (label.isEmpty()) {
            label = ElementFactory::translatedName(input->elementType());
        }
        for (int port = 0; port < input->outputSize(); ++port) {
            if (input->outputSize() > 1) {
//                QMessageBox::warning(this, "Append", "Appending label: " + label + ", port: " + QString::number(port));
                input_labels.append(label + "_" + QString::number(port));
                oldValues[old_idx] = input->output(port)->value();
            } else {
//                 QMessageBox::warning(this, "Append", "Appending label " + label);
                input_labels.append(label);
                oldValues[old_idx] = input->output()->value();
            }
            ++old_idx;
        }
    }
    qCDebug(zero) << "Getting the name of the outputs. If no label is given, element type is used as a name. What if there are 2 outputs without name or 2 identical labels?";
    for (auto *output : qAsConst(m_outputs)) {
        QString label = output->getLabel();
        if (label.isEmpty()) {
            label = ElementFactory::translatedName(output->elementType());
        }
        for (int port = 0; port < output->inputSize(); ++port) {
            if (output->inputSize() > 1) {
                output_labels.append(label + "_" + QString::number(port));
            } else {
                output_labels.append(label);
            }
        }
    }
    // QMessageBox::warning(this, "loading...", "inputs: " + QString::number(input_labels.size()) + ", outputs: " + QString::number(output_labels.size()));
    return oldValues;
}

bool BewavedDolphin::createWaveform(const QString &filename)
{
    qCDebug(zero) << "Updating window name with current filename.";
    qCDebug(zero) << "Creating class to pause main window simulator while creating waveform.";
    m_sc = m_editor->getSimulationController();
    SCStop scst(m_sc);
    m_mainWindow->setDisabled(true);
    this->setEnabled(true);
<<<<<<< HEAD
    COMMENT("Loading elements. All elements initially in elements vector. Then, inputs and outputs are extracted from it.", 0);
    if ((!loadElements())&&(GlobalProperties::verbose)) {
        QMessageBox::warning(parentWidget(), tr("Error"), tr("Could not load enough elements for the simulation."));
=======
    qCDebug(zero) << "Loading elements. All elements initially in elements vector. Then, inputs and outputs are extracted from it.";
    if (!loadElements()) {
        QMessageBox::critical(parentWidget(), tr("Error"), tr("Could not load enough elements for the simulation."));
>>>>>>> 9c061cb8
        return false;
    }
    QStringList input_labels;
    QStringList output_labels;
    qCDebug(zero) << "Getting initial value from inputs and writing them to oldvalues. Used to save current state of inputs and restore it after simulation. Not saving memory states though...";
    qCDebug(zero) << "Also getting the name of the inputs. If no label is given, the element type is used as a name. Bug here? What if there are 2 inputs without name or two identical labels?";
    m_oldInputValues = loadSignals(input_labels, output_labels);
    qCDebug(zero) << "Loading initial data into the table.";
    loadNewTable(input_labels, output_labels);
    if (filename.isEmpty()) {
        setWindowTitle(tr("beWavedDolphin Simulator"));
        m_currentFile = QFileInfo(filename);
    } else {
        QFileInfo finfo(m_mainWindow->getCurrentDir(), QFileInfo(filename).fileName());
        if (!load(finfo.absoluteFilePath())) {
            setWindowTitle(tr("beWavedDolphin Simulator"));
            m_currentFile = QFileInfo();
        }
    }
    qCDebug(zero) << "Resuming digital circuit main window after waveform simulation is finished.";
    scst.release();
    m_edited = false;
    return true;
}

void BewavedDolphin::show()
{
    QMainWindow::show();
    qCDebug(zero) << "Getting table dimensions.";
    resizeScene();
}

void BewavedDolphin::print()
{
    std::cout << std::to_string(m_model->rowCount()).c_str() << ",";
    std::cout << std::to_string(m_model->columnCount()).c_str() << ",\n";
    for (int row = 0; row < m_model->rowCount(); ++row) {
        //std::cout << m_model->verticalHeaderItem(row)->text().toStdString() << ": ";
        for (int col = 0; col < m_model->columnCount(); ++col) {
            QString val = m_model->item(row, col)->text();
            std::cout << val.toStdString().c_str() << ",";
        }
        std::cout << "\n";
    }
}

void BewavedDolphin::on_actionSet_to_0_triggered()
{
    qCDebug(zero) << "Pressed 0.";
    // auto itemList = signalTableView->selectedItems();
    auto itemList = m_signalTableView->selectionModel()->selectedIndexes();
    for (auto item : qAsConst(itemList)) {
        int row = item.row();
        int col = item.column();
        qCDebug(zero) << "Editing value.";
        CreateZeroElement(row, col);
    }
    m_edited = true;
    qCDebug(zero) << "Running simulation.";
    run();
}

void BewavedDolphin::on_actionSet_to_1_triggered()
{
    qCDebug(zero) << "Pressed 0.";
    auto itemList = m_signalTableView->selectionModel()->selectedIndexes();
    for (auto item : qAsConst(itemList)) {
        int row = item.row();
        int col = item.column();
        qCDebug(zero) << "Editing value.";
        CreateOneElement(row, col);
    }
    m_edited = true;
    qCDebug(zero) << "Running simulation.";
    run();
}

void BewavedDolphin::on_actionInvert_triggered()
{
    qCDebug(zero) << "Pressed Not.";
    auto itemList = m_signalTableView->selectionModel()->selectedIndexes();
    for (auto item : qAsConst(itemList)) {
        int row = item.row();
        int col = item.column();
        int value = m_model->index(row, col, QModelIndex()).data().toInt();
        value = (value + 1) % 2;
        qCDebug(zero) << "Editing value.";
        CreateElement(row, col, value);
    }
    m_edited = true;
    qCDebug(zero) << "Running simulation.";
    run();
}

int BewavedDolphin::sectionFirstColumn(const QItemSelection &ranges)
{
    int first_col = m_model->columnCount() - 1;
    for (const auto &range : ranges) {
        if (range.left() < first_col) {
            first_col = range.left();
        }
    }
    return first_col;
}

int BewavedDolphin::sectionFirstRow(const QItemSelection &ranges)
{
    int first_row = m_model->rowCount() - 1;
    for (const auto &range : ranges) {
        if (range.top() < first_row) {
            first_row = range.top();
        }
    }
    return first_row;
}

void BewavedDolphin::on_actionSet_clock_wave_triggered()
{
    qCDebug(zero) << "Getting first column.";
    QItemSelection ranges = m_signalTableView->selectionModel()->selection();
    int first_col = sectionFirstColumn(ranges);
    qCDebug(zero) << "Setting the signal according to its column and clock period.";
    ClockDialog dialog(this);
    int clock_period = dialog.getFrequency();
    if (clock_period < 0) {
        return;
    }
    int half_clock_period = clock_period / 2;
    auto itemList = m_signalTableView->selectionModel()->selectedIndexes();
    for (auto item : qAsConst(itemList)) {
        int row = item.row();
        int col = item.column();
        int value = ((col - first_col) % clock_period < half_clock_period ? 0 : 1);
        qCDebug(zero) << "Editing value.";
        CreateElement(row, col, value);
    }
    m_edited = true;
    qCDebug(zero) << "Running simulation.";
    run();
}

void BewavedDolphin::on_actionCombinational_triggered()
{
    qCDebug(zero) << "Setting the signal according to its columns and clock period.";
    int clock_period = 2;
    int half_clock_period = 1;
    for (int row = 0; row < m_input_ports; ++row) {
        for (int col = 0; col < m_model->columnCount(); ++col) {
            int value = (col % clock_period < half_clock_period ? 0 : 1);
            CreateElement(row, col, value);
        }
        half_clock_period = std::min(clock_period, 524288);
        clock_period = std::min(2 * clock_period, 1048576);
    }
    m_edited = true;
    qCDebug(zero) << "Running simulation.";
    run();
}

void BewavedDolphin::on_actionSet_Length_triggered()
{
    qCDebug(zero) << "Setting the simulation length.";
    LengthDialog dialog(this);
    int sim_length = dialog.getFrequency();
    if (sim_length < 0) {
        return;
    }
    setLength(sim_length);
}

void BewavedDolphin::setLength(int sim_length, bool run_simulation)
{
    if (sim_length <= m_model->columnCount()) {
        qCDebug(zero) << "Reducing or keeping the simulation length.";
        m_model->setColumnCount(sim_length);
        QStringList horizontalHeaderLabels;
        for( int idx = 0; idx < sim_length; ++idx ) {
          horizontalHeaderLabels.append( QString::fromStdString(std::to_string( idx ) ) );
        }
        m_model->setHorizontalHeaderLabels(horizontalHeaderLabels);
        resizeScene();
        m_edited = true;
        return;
    }
    qCDebug(zero) << "Increasing the simulation length.";
    int old_length = m_model->columnCount();
    m_model->setColumnCount(sim_length);
    QStringList horizontalHeaderLabels;
    for( int idx = 0; idx < sim_length; ++idx ) {
      horizontalHeaderLabels.append( QString::fromStdString(std::to_string( idx ) ) );
    }
    m_model->setHorizontalHeaderLabels(horizontalHeaderLabels);
    for (int row = 0; row < m_input_ports; ++row) {
        for (int col = old_length; col < m_model->columnCount(); ++col) {
            CreateZeroElement(row, col, true, false);
        }
    }
    resizeScene();
    m_edited = true;
    qCDebug(zero) << "Running simulation.";
    if (run_simulation) {
        run();
    }
}

void BewavedDolphin::on_actionZoom_out_triggered()
{
    // gv->gvzoom()->zoomOut();
    m_scale *= m_SCALE_FACTOR;
    m_gv->scale(m_SCALE_FACTOR, m_SCALE_FACTOR);
    resizeScene();
}

void BewavedDolphin::on_actionZoom_In_triggered()
{
    // gv->gvzoom()->zoomIn();
    m_scale /= m_SCALE_FACTOR;
    m_gv->scale(1.0 / m_SCALE_FACTOR, 1.0 / m_SCALE_FACTOR);
    resizeScene();
}

void BewavedDolphin::on_actionReset_Zoom_triggered()
{
    // gv->gvzoom()->resetZoom();
    m_gv->scale(1.0 / m_scale, 1.0 / m_scale);
    m_scale = 1.0;
    resizeScene();
}

void BewavedDolphin::on_actionZoom_Range_triggered()
{
    m_gv->scale(1.0 / m_scale, 1.0 / m_scale);
    double w_scale = static_cast<double>(m_gv->width()) / (m_signalTableView->horizontalHeader()->length() + m_signalTableView->columnWidth(0));
    double h_scale = static_cast<double>(m_gv->height()) / (m_signalTableView->verticalHeader()->length() + m_signalTableView->rowHeight(0) + 10);
    m_scale = std::min(w_scale, h_scale);
    m_gv->scale(1.0 * m_scale, 1.0 * m_scale);
    resizeScene();
}

void BewavedDolphin::on_actionClear_triggered()
{
    for (int row = 0; row < m_input_ports; ++row) {
        for (int col = 0; col < m_model->columnCount(); ++col) {
            CreateZeroElement(row, col);
        }
    }
    qCDebug(zero) << "Running simulation.";
    m_edited = true;
    run();
}

void BewavedDolphin::on_actionCopy_triggered()
{
    QItemSelection ranges = m_signalTableView->selectionModel()->selection();
    if (ranges.isEmpty()) {
        QClipboard *clipboard = QApplication::clipboard();
        clipboard->clear();
        return;
    }
    QClipboard *clipboard = QApplication::clipboard();
    auto *mimeData = new QMimeData;
    QByteArray itemData;
    QDataStream dataStream(&itemData, QIODevice::WriteOnly);
    copy(ranges, dataStream);
    mimeData->setData("bdolphin/copydata", itemData);
    clipboard->setMimeData(mimeData);
}

void BewavedDolphin::on_actionCut_triggered()
{
    QItemSelection ranges = m_signalTableView->selectionModel()->selection();
    if (ranges.isEmpty()) {
        QClipboard *clipboard = QApplication::clipboard();
        clipboard->clear();
        return;
    }
    QClipboard *clipboard = QApplication::clipboard();
    auto *mimeData = new QMimeData();
    QByteArray itemData;
    QDataStream dataStream(&itemData, QIODevice::WriteOnly);
    cut(ranges, dataStream);
    mimeData->setData("bdolphin/copydata", itemData);
    clipboard->setMimeData(mimeData);
    m_edited = true;
}

void BewavedDolphin::on_actionPaste_triggered()
{
    QItemSelection ranges = m_signalTableView->selectionModel()->selection();
    if (ranges.isEmpty()) {
        return;
    }
    const QClipboard *clipboard = QApplication::clipboard();
    const QMimeData *mimeData = clipboard->mimeData();
    if (mimeData->hasFormat("bdolphin/copydata")) {
        QByteArray itemData = mimeData->data("bdolphin/copydata");
        QDataStream dataStream(&itemData, QIODevice::ReadOnly);
        paste(ranges, dataStream);
    }
    m_edited = true;
}

void BewavedDolphin::cut(const QItemSelection &ranges, QDataStream &ds)
{
    copy(ranges, ds);
    on_actionSet_to_0_triggered();
}

void BewavedDolphin::copy(const QItemSelection &ranges, QDataStream &ds)
{
    qCDebug(zero) << "Serializing data into data stream.";
    int first_row = sectionFirstRow(ranges);
    int first_col = sectionFirstColumn(ranges);
    auto itemList = m_signalTableView->selectionModel()->selectedIndexes();
    ds << static_cast<qint64>(itemList.size());
    for (auto item : qAsConst(itemList)) {
        int row = item.row();
        int col = item.column();
        int data_ = m_model->item(row, col)->text().toInt();
        ds << static_cast<qint64>(row - first_row);
        ds << static_cast<qint64>(col - first_col);
        ds << static_cast<qint64>(data_);
    }
}

void BewavedDolphin::paste(QItemSelection &ranges, QDataStream &ds)
{
    int first_col = sectionFirstColumn(ranges);
    int first_row = sectionFirstRow(ranges);
    quint64 itemListSize;
    ds >> itemListSize;
    for (int elm = 0; elm < static_cast<int>(itemListSize); ++elm) {
        quint64 row;
        quint64 col;
        quint64 data_;
        ds >> row;
        ds >> col;
        ds >> data_;
        int new_row = static_cast<int>(first_row + row);
        int new_col = static_cast<int>(first_col + col);
        if ((new_row < m_input_ports) && (new_col < m_model->columnCount())) {
            CreateElement(new_row, new_col, data_);
        }
    }
    run();
}

void BewavedDolphin::associateToWiredPanda(const QString &fname)
{
<<<<<<< HEAD
    if ((m_mainWindow->getDolphinFilename() != fname) && (GlobalProperties::verbose)) {
        QMessageBox::StandardButton reply;
        reply = QMessageBox::question(this,
                                      tr("Wired Panda - Bewaved Dolphin"),
                                      tr("Do you want to link this Bewaved Dolphin file to your current Wired Panda file and save it?"),
                                      QMessageBox::Yes | QMessageBox::No);
=======
    if (m_mainWindow->getDolphinFilename() != fname) {
        auto reply =
            QMessageBox::question(
                this,
                tr("WiRedPanda - beWavedDolphin"),
                tr("Do you want to link this beWavedDolphin file to your current WiRedPanda file and save it?"),
                QMessageBox::Yes | QMessageBox::No);

>>>>>>> 9c061cb8
        if (reply == QMessageBox::Yes) {
            m_mainWindow->setDolphinFilename(fname);
            m_mainWindow->save();
        }
    }
}

void BewavedDolphin::on_actionSave_as_triggered()
{
    QString fname = m_currentFile.absoluteFilePath();
    QString path = m_mainWindow->getCurrentFile().absolutePath();
    QFileDialog fileDialog;
    fileDialog.setObjectName(tr("Save File as..."));
    fileDialog.setNameFilter(tr("Dolphin files (*.dolphin);;CSV files (*.csv);;All supported files (*.dolphin *.csv)"));
    fileDialog.setAcceptMode(QFileDialog::AcceptSave);
    fileDialog.setDirectory(path);
<<<<<<< HEAD
    fileDialog.setFileMode(QFileDialog::AnyFile);
    connect(&fileDialog, &QFileDialog::directoryEntered, this, [&fileDialog, path](QString new_dir) {
        COMMENT("Changing dir to " << new_dir.toStdString() << ", home: " << path.toStdString(), 0);
=======
    // fileDialog.setFileMode(QFileDialog::ExistingFile);
    connect(&fileDialog, &QFileDialog::directoryEntered, this, [&fileDialog, path](const QString &new_dir) {
        qCDebug(zero) << "Changing dir to" << new_dir << ", home:" << path;
>>>>>>> 9c061cb8
        if (new_dir != path) {
            fileDialog.setDirectory(path);
        }
    });
    if (!fileDialog.exec()) {
        return;
    }
    auto files = fileDialog.selectedFiles();
    fname = files.first();
    if (fname.isEmpty()) {
        return;
    }
    if ((!fname.endsWith(".dolphin")) && (!fname.endsWith(".csv"))) {
        if (fileDialog.selectedNameFilter().contains("dolphin")) {
            // if (selected_filter->contains("dolphin")) {
            fname.append(".dolphin");
        } else {
            fname.append(".csv");
        }
    }
    if (save(fname)) {
        m_currentFile = QFileInfo(fname);
        associateToWiredPanda(fname);
        setWindowTitle(tr("beWavedDolphin Simulator") + " [" + m_currentFile.fileName() + "]");
        m_ui->statusbar->showMessage(tr("Saved file successfully."), 2000);
        m_edited = false;
    } else {
        m_ui->statusbar->showMessage(tr("Could not save file: ") + fname + ".", 2000);
    }
}

void BewavedDolphin::on_actionSave_triggered()
{
    if (m_currentFile.fileName().isEmpty()) {
        on_actionSave_as_triggered();
        return;
    }
    QString fname = m_currentFile.absoluteFilePath();
    if (save(fname)) {
        m_ui->statusbar->showMessage(tr("Saved file successfully."), 2000);
        m_edited = false;
    } else {
        m_ui->statusbar->showMessage(tr("Could not save file: ") + fname + ".", 2000);
    }
}

void BewavedDolphin::on_actionLoad_triggered()
{
    QDir defaultDirectory;
    if (m_currentFile.exists()) {
        defaultDirectory.setPath(m_currentFile.absolutePath());
    } else {
        if (m_mainWindow->getCurrentFile().exists()) {
            m_mainWindow->getCurrentFile().dir();
        } else {
            defaultDirectory.setPath(QDir::homePath());
        }
    }
    const QString homeDir(m_mainWindow->getCurrentDir().absolutePath());
    QFileDialog fileDialog;
    fileDialog.setObjectName(tr("Open File"));
    fileDialog.setFileMode(QFileDialog::ExistingFile);
    fileDialog.setNameFilter(tr("All supported files (*.dolphin *.csv);;Dolphin files (*.dolphin);;CSV files (*.csv)"));
    fileDialog.setDirectory(homeDir);
    connect(&fileDialog, &QFileDialog::directoryEntered, this, [&fileDialog, homeDir](const QString &new_dir) {
        qCDebug(zero) << "Changing dir to" << new_dir << ", home:" << homeDir;
        if (new_dir != homeDir) {
            fileDialog.setDirectory(homeDir);
        }
    });
    if (!fileDialog.exec()) {
        return;
    }
    auto files = fileDialog.selectedFiles();
    QString fname = files.first();
    if (fname.isEmpty()) {
        return;
    }
    load(fname);
    m_edited = false;
    m_ui->statusbar->showMessage(tr("File loaded successfully."), 2000);
}

bool BewavedDolphin::save(const QString &fname)
{
    QSaveFile fl(fname);
    if (fl.open(QFile::WriteOnly)) {
        if (fname.endsWith(".dolphin")) {
            qCDebug(zero) << "Saving dolphin file.";
            QDataStream ds(&fl);
            try {
                save(ds);
            } catch (std::runtime_error &e) {
                m_ui->statusbar->showMessage(tr("Could not save file: ") + e.what(), 2000);
                return false;
            }
        } else {
            qCDebug(zero) << "Saving CSV file.";
            try {
                save(fl);
            } catch (std::runtime_error &e) {
                m_ui->statusbar->showMessage(tr("Could not save file: ") + e.what(), 2000);
                return false;
            }
        }
    }
    return fl.commit();
}

void BewavedDolphin::save(QDataStream &ds)
{
    ds << QString("beWavedDolphin 1.0");
    qCDebug(zero) << "Serializing data into data stream.";
    ds << static_cast<qint64>(m_input_ports);
    ds << static_cast<qint64>(m_model->columnCount());
    for (int itr = 0; itr < m_model->columnCount(); ++itr) {
        for (int in = 0; in < m_input_ports; ++in) {
            int val = m_model->item(in, itr)->text().toInt();
            ds << static_cast<qint64>(val);
        }
    }
}

void BewavedDolphin::save(QSaveFile &fl)
{
    fl.write(std::to_string(m_model->rowCount()).c_str());
    fl.write(",");
    fl.write(std::to_string(m_model->columnCount()).c_str());
    fl.write(",\n");
    for (int row = 0; row < m_model->rowCount(); ++row) {
        for (int col = 0; col < m_model->columnCount(); ++col) {
            QString val = m_model->item(row, col)->text();
            fl.write(val.toStdString().c_str());
            fl.write(",");
        }
        fl.write("\n");
    }
}

bool BewavedDolphin::load(const QString &fname)
{
    QFile fl(fname);
    if (!fl.exists()) {
        QMessageBox::critical(this, tr("Error!"), tr("File \"%1\" does not exist!").arg(fname), QMessageBox::Ok, QMessageBox::NoButton);
        return false;
    }
    qCDebug(zero) << "File exists.";
    if (fl.open(QFile::ReadOnly)) {
        if (fname.endsWith(".dolphin")) {
            qCDebug(zero) << "Dolphin file opened.";
            QDataStream ds(&fl);
            qCDebug(zero) << "Current file set.";
            try {
                qCDebug(zero) << "Loading in editor.";
                load(ds);
                qCDebug(zero) << "Finished updating changed by signal.";
                m_currentFile = QFileInfo(fname);
            } catch (std::runtime_error &e) {
                qCDebug(zero) << tr("Error loading project:") << e.what();
                QMessageBox::critical(this, tr("Error!"), tr("Could not open file.\nError: %1").arg(e.what()), QMessageBox::Ok, QMessageBox::NoButton);
                return false;
            }
        } else if (fname.endsWith(".csv")) {
            qCDebug(zero) << "CSV file opened.";
            try {
                qCDebug(zero) << "Loading in editor.";
                load(fl);
                qCDebug(zero) << "Finished updating changed by signal.";
                m_currentFile = QFileInfo(fname);
            } catch (std::runtime_error &e) {
                qCDebug(zero) << tr("Error loading project:") << e.what();
                QMessageBox::critical(this, tr("Error!"), tr("Could not open file.\nError: %1").arg(e.what()), QMessageBox::Ok, QMessageBox::NoButton);
                return false;
            }
        } else {
            qCDebug(zero) << tr("Format not supported. Could not open file:") << fname;
            return false;
        }
    } else {
        qCDebug(zero) << tr("Could not open file in ReadOnly mode :") << fname;
        QMessageBox::critical(this, tr("Error!"), tr("Could not open file in ReadOnly mode : ") + fname + ".", QMessageBox::Ok, QMessageBox::NoButton);
        return false;
    }
    qCDebug(zero) << "Closing file.";
    fl.close();
    associateToWiredPanda(fname);
    setWindowTitle(tr("beWavedDolphin Simulator") + " [" + m_currentFile.fileName() + "]");
    return true;
}

void BewavedDolphin::load(QDataStream &ds)
{
    QString str;
    ds >> str;
    if (!str.startsWith("beWavedDolphin")) {
        throw(std::runtime_error(ERRORMSG(QObject::tr("Invalid file format. Starts with: ").toStdString() + str.toStdString())));
    }
    qint64 rows;
    qint64 cols;
    ds >> rows;
    ds >> cols;
    if (rows > m_input_ports) {
        rows = m_input_ports;
    }
    if ((cols < 2) || (cols > 2048)) {
        throw(std::runtime_error(ERRORMSG(QObject::tr("Invalid number of columns.").toStdString())));
    }
    setLength(cols, false);
    qCDebug(zero) << "Update table.";
    for (int col = 0; col < cols; ++col) {
        for (int row = 0; row < rows; ++row) {
            qint64 value;
            ds >> value;
            CreateElement(row, col, value, true);
        }
    }
    run();
}

void BewavedDolphin::load(QFile &fl)
{
    QByteArray content = fl.readAll();
    QList<QByteArray> wordList(content.split(','));
    int rows = wordList[0].toInt();
    int cols = wordList[1].toInt();
    if (rows > m_input_ports) {
        rows = m_input_ports;
    }
    if ((cols < 2) || (cols > 2048)) {
        throw(std::runtime_error(ERRORMSG(QObject::tr("Invalid number of columns.").toStdString())));
    }
    setLength(cols, false);
    qCDebug(zero) << "Update table.";
    for (int row = 0; row < rows; ++row) {
        for (int col = 0; col < cols; ++col) {
            int value = wordList[2 + col + row * cols].toInt();
            CreateElement(row, col, value, true);
        }
    }
    run();
}

void BewavedDolphin::on_actionShowValues_triggered()
{
    m_type = PlotType::Number;
    for (int row = 0; row < m_model->rowCount(); ++row) {
        for (int col = 0; col < m_model->columnCount(); ++col) {
            m_model->setData(m_model->index(row, col), "", Qt::DecorationRole);
        }
    }
    for (int row = 0; row < m_input_ports; ++row) {
        for (int col = 0; col < m_model->columnCount(); ++col) {
            CreateElement(row, col, m_model->item(row, col)->text().toInt());
        }
    }
    qCDebug(zero) << "Running simulation.";
    run();
}

void BewavedDolphin::on_actionShowCurve_triggered()
{
    m_type = PlotType::Line;
    for (int row = 0; row < m_input_ports; ++row) {
        for (int col = 0; col < m_model->columnCount(); ++col) {
            CreateElement(row, col, m_model->item(row, col)->text().toInt());
        }
    }
    qCDebug(zero) << "Running simulation.";
    run();
}

void BewavedDolphin::on_actionExport_to_PNG_triggered()
{
    QString pngFile = QFileDialog::getSaveFileName(this, tr("Export to Image"), m_currentFile.absolutePath(), tr("PNG files (*.png)"));
    if (pngFile.isEmpty()) {
        return;
    }
    if (!pngFile.endsWith(".png", Qt::CaseInsensitive)) {
        pngFile.append(".png");
    }
    QRectF s = m_scene->sceneRect();
    QPixmap p(s.size().toSize());
    QPainter painter;
    painter.begin(&p);
    painter.setRenderHint(QPainter::Antialiasing);
    m_scene->render(&painter, QRectF(), s);
    painter.end();
    QImage img = p.toImage();
    img.save(pngFile);
}

void BewavedDolphin::on_actionExport_to_PDF_triggered()
{
    QString pdfFile = QFileDialog::getSaveFileName(this, tr("Export to PDF"), m_currentFile.absolutePath(), tr("PDF files (*.pdf)"));
    if (pdfFile.isEmpty()) {
        return;
    }
    if (!pdfFile.endsWith(".pdf", Qt::CaseInsensitive)) {
        pdfFile.append(".pdf");
    }
    QPrinter printer(QPrinter::HighResolution);
    printer.setPageSize(QPageSize(QPageSize::A4));
    printer.setPageOrientation(QPageLayout::Orientation::Landscape);
    printer.setOutputFormat(QPrinter::PdfFormat);
    printer.setOutputFileName(pdfFile);
    QPainter p;
    if (!p.begin(&printer)) {
        QMessageBox::critical(this, tr("Error!"), tr("Could not print this circuit to PDF."), QMessageBox::Ok);
        return;
    }
    m_scene->render(&p, QRectF(), m_scene->sceneRect().adjusted(-64, -64, 64, 64));
    p.end();
}

void BewavedDolphin::on_actionAbout_triggered()
{
    QMessageBox::about(this,
                       "beWavedDolphin",
                       tr("<p>beWavedDolphin is a waveform simulator for the WiRedPanda software developed by the Federal University of São Paulo."
                          " This project was created in order to help students learn about logic circuits.</p>"
                          "<p>Software version: %1</p>"
                          "<p><strong>Creators:</strong></p>"
                          "<ul>"
                          "<li> Prof. Fábio Cappabianco, Ph.D. </li>"
                          "</ul>"
                          "<p> beWavedDolphin is currently maintained by Prof. Fábio Cappabianco, Ph.D. and Vinícius R. Miguel.</p>"
                          "<p> Please file a report at our GitHub page if bugs are found or if you wish for a new functionality to be implemented.</p>"
                          "<p><a href=\"http://gibis-unifesp.github.io/wiRedPanda/\">Visit our website!</a></p>")
                           .arg(QApplication::applicationVersion()));
}

void BewavedDolphin::on_actionAbout_Qt_triggered()
{
    QMessageBox::aboutQt(this);
}

void BewavedDolphin::resizeEvent(QResizeEvent *event)
{
    QMainWindow::resizeEvent(event);
    resizeScene();
}

void BewavedDolphin::resizeScene()
{
    m_signalTableView->resize((this->width() - 20) / m_scale, (this->height() - 102) / m_scale);
    QRectF rect = m_scene->itemsBoundingRect();
    m_scene->setSceneRect(rect);
}
<|MERGE_RESOLUTION|>--- conflicted
+++ resolved
@@ -9,6 +9,7 @@
 #include "editor.h"
 #include "elementfactory.h"
 #include "elementmapping.h"
+#include "globalproperties.h"
 #include "graphicelement.h"
 #include "graphicsview.h"
 #include "graphicsviewzoom.h"
@@ -338,12 +339,7 @@
 void BewavedDolphin::loadNewTable(const QStringList &input_labels, const QStringList &output_labels)
 {
     int iterations = 32;
-<<<<<<< HEAD
-    COMMENT("Num iter = " << iterations, 0);
-=======
     qCDebug(zero) << "Num iter =" << iterations;
-    qCDebug(zero) << "Update table.";
->>>>>>> 9c061cb8
     m_model = new SignalModel(input_labels.size() + output_labels.size(), input_labels.size(), iterations, this);
     m_signalTableView->setModel(m_model);
     QStringList horizontalHeaderLabels;
@@ -408,15 +404,9 @@
     SCStop scst(m_sc);
     m_mainWindow->setDisabled(true);
     this->setEnabled(true);
-<<<<<<< HEAD
-    COMMENT("Loading elements. All elements initially in elements vector. Then, inputs and outputs are extracted from it.", 0);
-    if ((!loadElements())&&(GlobalProperties::verbose)) {
-        QMessageBox::warning(parentWidget(), tr("Error"), tr("Could not load enough elements for the simulation."));
-=======
     qCDebug(zero) << "Loading elements. All elements initially in elements vector. Then, inputs and outputs are extracted from it.";
-    if (!loadElements()) {
+    if (!loadElements() && GlobalProperties::verbose) {
         QMessageBox::critical(parentWidget(), tr("Error"), tr("Could not load enough elements for the simulation."));
->>>>>>> 9c061cb8
         return false;
     }
     QStringList input_labels;
@@ -766,23 +756,13 @@
 
 void BewavedDolphin::associateToWiredPanda(const QString &fname)
 {
-<<<<<<< HEAD
-    if ((m_mainWindow->getDolphinFilename() != fname) && (GlobalProperties::verbose)) {
-        QMessageBox::StandardButton reply;
-        reply = QMessageBox::question(this,
-                                      tr("Wired Panda - Bewaved Dolphin"),
-                                      tr("Do you want to link this Bewaved Dolphin file to your current Wired Panda file and save it?"),
-                                      QMessageBox::Yes | QMessageBox::No);
-=======
-    if (m_mainWindow->getDolphinFilename() != fname) {
+    if (m_mainWindow->getDolphinFilename() != fname && GlobalProperties::verbose) {
         auto reply =
             QMessageBox::question(
                 this,
                 tr("WiRedPanda - beWavedDolphin"),
                 tr("Do you want to link this beWavedDolphin file to your current WiRedPanda file and save it?"),
                 QMessageBox::Yes | QMessageBox::No);
-
->>>>>>> 9c061cb8
         if (reply == QMessageBox::Yes) {
             m_mainWindow->setDolphinFilename(fname);
             m_mainWindow->save();
@@ -799,15 +779,9 @@
     fileDialog.setNameFilter(tr("Dolphin files (*.dolphin);;CSV files (*.csv);;All supported files (*.dolphin *.csv)"));
     fileDialog.setAcceptMode(QFileDialog::AcceptSave);
     fileDialog.setDirectory(path);
-<<<<<<< HEAD
     fileDialog.setFileMode(QFileDialog::AnyFile);
-    connect(&fileDialog, &QFileDialog::directoryEntered, this, [&fileDialog, path](QString new_dir) {
-        COMMENT("Changing dir to " << new_dir.toStdString() << ", home: " << path.toStdString(), 0);
-=======
-    // fileDialog.setFileMode(QFileDialog::ExistingFile);
     connect(&fileDialog, &QFileDialog::directoryEntered, this, [&fileDialog, path](const QString &new_dir) {
         qCDebug(zero) << "Changing dir to" << new_dir << ", home:" << path;
->>>>>>> 9c061cb8
         if (new_dir != path) {
             fileDialog.setDirectory(path);
         }
