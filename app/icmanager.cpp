// Copyright 2015 - 2022, GIBIS-Unifesp and the WiRedPanda contributors
// SPDX-License-Identifier: GPL-3.0-or-later

#include "icmanager.h"

#include "common.h"
#include "globalproperties.h"
#include "ic.h"
#include "icprototype.h"
#include "mainwindow.h"

ICManager::ICManager(QObject *parent)
    : QObject(parent)
{
    connect(&m_fileWatcher, &QFileSystemWatcher::fileChanged, this, &ICManager::setReloadFile);
}

bool ICManager::loadIC(IC *ic, const QString &fileName)
{
<<<<<<< HEAD
    // qCDebug(zero) << "Loading IC file ......." << fname;
    if (!loadFile(fname)) {
        return false;
    }
    ic->loadFile(fname);
    return true;
}

bool ICManager::loadFile(QString &fname)
=======
    // qCDebug(zero) << "Loading IC file ......." << fileName;
    loadFile(fileName);
    ic->loadFile(fileName);
    return true;
}

void ICManager::loadFile(const QString &fileName)
>>>>>>> 17372c1e
{
    qCDebug(three) << "Loading file:" << fileName;
    QFileInfo fileInfo;
    // qCDebug(zero) << "Current main window dir:" << QFileInfo(GlobalProperties::currentFile).absolutePath();
<<<<<<< HEAD
    finfo.setFile(QFileInfo(GlobalProperties::currentFile).absolutePath(), QFileInfo(fname).fileName());
    // qCDebug(zero) << "IC file:" << finfo.absoluteFilePath();
    if (GlobalProperties::verbose) {
        if (!finfo.exists() || !finfo.isFile()) {
            QMessageBox::warning(m_mainWindow, tr("File error."), tr("Error loading IC file ")+finfo.fileName());
            return false;
        }
    } else {
        Q_ASSERT(finfo.exists() && finfo.isFile());
=======
    fileInfo.setFile(QFileInfo(GlobalProperties::currentFile).absolutePath(), QFileInfo(fileName).fileName());
    // qCDebug(zero) << "IC file:" << fileInfo.absoluteFilePath();
    if (!fileInfo.exists() || !fileInfo.isFile()) {
        throw Pandaception(fileName + tr(" not found."));
>>>>>>> 17372c1e
    }
    instance().m_fileWatcher.addPath(fileInfo.absoluteFilePath());
    if (instance().m_ics.contains(fileInfo.baseName())) {
        qCDebug(three) << "IC already inserted:" << fileInfo.baseName();
    } else {
<<<<<<< HEAD
        qCDebug(three) << "Inserting IC:" << finfo.baseName();
        // qCDebug(zero) << "Inserting IC:" << finfo.absoluteFilePath();
        auto *prototype = new ICPrototype(finfo.absoluteFilePath());
        if (!prototype->reload()) {
            if (GlobalProperties::verbose) {
                QMessageBox::warning(m_mainWindow, tr("File error."), tr("Error reloading IC file ")+finfo.fileName());
                return false;
            }
            else {
                Q_ASSERT(false);
            }
        }
        // qCDebug(zero) << "Really Inserting IC:" << finfo.baseName();
        m_ics.insert(finfo.baseName(), prototype);
=======
        qCDebug(three) << "Inserting IC:" << fileInfo.baseName();
        // qCDebug(zero) << "Inserting IC:" << fileInfo.absoluteFilePath();
        auto *prototype = new ICPrototype(fileInfo.absoluteFilePath());
        prototype->reload();
        // qCDebug(zero) << "Really Inserting IC:" << fileInfo.baseName();
        instance().m_ics.insert(fileInfo.baseName(), prototype);
>>>>>>> 17372c1e
    }
    return true;
}

ICPrototype *ICManager::prototype(const QString &fileName)
{
    QFileInfo fileInfo(fileName);
    if (!instance().m_ics.contains(fileInfo.baseName())) {
        return nullptr;
    }
    return instance().m_ics[fileInfo.baseName()];
}

void ICManager::setReloadFile(const QString &fileName)
{
    qCDebug(zero) << "Detected change in IC:" << fileName;
    QString baseName = QFileInfo(fileName).baseName();
    m_fileWatcher.addPath(fileName);
    if (!m_requiresReload.contains(baseName)) {
        m_requiresReload.push_back(baseName);
        wakeUp();
    }
}

void ICManager::wakeUp()
{
    const auto requiresReload = instance().m_requiresReload;
    for (const QString &baseName : requiresReload) {
        if (instance().m_ics.contains(baseName)) {
            instance().m_ics.value(baseName)->reload();
        }
    }
    instance().m_requiresReload.clear();
    emit instance().updatedIC();
}<|MERGE_RESOLUTION|>--- conflicted
+++ resolved
@@ -17,17 +17,6 @@
 
 bool ICManager::loadIC(IC *ic, const QString &fileName)
 {
-<<<<<<< HEAD
-    // qCDebug(zero) << "Loading IC file ......." << fname;
-    if (!loadFile(fname)) {
-        return false;
-    }
-    ic->loadFile(fname);
-    return true;
-}
-
-bool ICManager::loadFile(QString &fname)
-=======
     // qCDebug(zero) << "Loading IC file ......." << fileName;
     loadFile(fileName);
     ic->loadFile(fileName);
@@ -35,57 +24,26 @@
 }
 
 void ICManager::loadFile(const QString &fileName)
->>>>>>> 17372c1e
 {
     qCDebug(three) << "Loading file:" << fileName;
     QFileInfo fileInfo;
     // qCDebug(zero) << "Current main window dir:" << QFileInfo(GlobalProperties::currentFile).absolutePath();
-<<<<<<< HEAD
-    finfo.setFile(QFileInfo(GlobalProperties::currentFile).absolutePath(), QFileInfo(fname).fileName());
-    // qCDebug(zero) << "IC file:" << finfo.absoluteFilePath();
-    if (GlobalProperties::verbose) {
-        if (!finfo.exists() || !finfo.isFile()) {
-            QMessageBox::warning(m_mainWindow, tr("File error."), tr("Error loading IC file ")+finfo.fileName());
-            return false;
-        }
-    } else {
-        Q_ASSERT(finfo.exists() && finfo.isFile());
-=======
     fileInfo.setFile(QFileInfo(GlobalProperties::currentFile).absolutePath(), QFileInfo(fileName).fileName());
     // qCDebug(zero) << "IC file:" << fileInfo.absoluteFilePath();
     if (!fileInfo.exists() || !fileInfo.isFile()) {
         throw Pandaception(fileName + tr(" not found."));
->>>>>>> 17372c1e
     }
     instance().m_fileWatcher.addPath(fileInfo.absoluteFilePath());
     if (instance().m_ics.contains(fileInfo.baseName())) {
         qCDebug(three) << "IC already inserted:" << fileInfo.baseName();
     } else {
-<<<<<<< HEAD
-        qCDebug(three) << "Inserting IC:" << finfo.baseName();
-        // qCDebug(zero) << "Inserting IC:" << finfo.absoluteFilePath();
-        auto *prototype = new ICPrototype(finfo.absoluteFilePath());
-        if (!prototype->reload()) {
-            if (GlobalProperties::verbose) {
-                QMessageBox::warning(m_mainWindow, tr("File error."), tr("Error reloading IC file ")+finfo.fileName());
-                return false;
-            }
-            else {
-                Q_ASSERT(false);
-            }
-        }
-        // qCDebug(zero) << "Really Inserting IC:" << finfo.baseName();
-        m_ics.insert(finfo.baseName(), prototype);
-=======
         qCDebug(three) << "Inserting IC:" << fileInfo.baseName();
         // qCDebug(zero) << "Inserting IC:" << fileInfo.absoluteFilePath();
         auto *prototype = new ICPrototype(fileInfo.absoluteFilePath());
         prototype->reload();
         // qCDebug(zero) << "Really Inserting IC:" << fileInfo.baseName();
         instance().m_ics.insert(fileInfo.baseName(), prototype);
->>>>>>> 17372c1e
     }
-    return true;
 }
 
 ICPrototype *ICManager::prototype(const QString &fileName)
