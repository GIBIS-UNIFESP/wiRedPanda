--- conflicted
+++ resolved
@@ -32,24 +32,11 @@
         case ElementType::SRFlipFlop:  return ElementType::JKFlipFlop;
 
         // Output
-<<<<<<< HEAD
-        case ElementType::Buzzer:
-            return ElementType::Led;
-        case ElementType::Led:
-            return ElementType::Buzzer;
-
-        // Other Cases (falltrought)
-        default:
-            return ElementType::Unknown;
-=======
-        case ElementType::Display7:    return ElementType::Display14;
-        case ElementType::Display14:   return ElementType::Buzzer;
         case ElementType::Buzzer:      return ElementType::Led;
-        case ElementType::Led:         return ElementType::Display7;
+        case ElementType::Led:         return ElementType::Buzzer;
 
         // Other Cases
         default:                       return ElementType::Unknown;
->>>>>>> a888d70e
     }
 }
 
@@ -83,24 +70,11 @@
         case ElementType::SRFlipFlop:  return ElementType::JKFlipFlop;
 
         // Output
-<<<<<<< HEAD
-        case ElementType::Led:
-            return ElementType::Buzzer;
-        case ElementType::Buzzer:
-            return ElementType::Led;
-
-        // Other Cases (falltrought)
-        default:
-            return ElementType::Unknown;
-=======
-        case ElementType::Display7:    return ElementType::Led;
         case ElementType::Led:         return ElementType::Buzzer;
-        case ElementType::Buzzer:      return ElementType::Display14;
-        case ElementType::Display14:   return ElementType::Display7;
+        case ElementType::Buzzer:      return ElementType::Led;
 
         // Other Cases
         default:                       return ElementType::Unknown;
->>>>>>> a888d70e
     }
 }
 
