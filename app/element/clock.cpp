--- conflicted
+++ resolved
@@ -173,13 +173,9 @@
 {
 
     setOn();
-<<<<<<< HEAD
     auto delay_ms = static_cast<uint>(m_delay * 1000);
-    m_timePoint = std::chrono::steady_clock::now();
-    m_timePoint += std::chrono::milliseconds(delay_ms);
-=======
     m_elapsed = std::chrono::duration<double, std::milli>{0};
->>>>>>> 5710183b
+    m_elapsed += std::chrono::milliseconds(delay_ms);
     m_reset = false;
 }
 
