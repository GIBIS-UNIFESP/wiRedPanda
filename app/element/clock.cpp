--- conflicted
+++ resolved
@@ -48,22 +48,10 @@
         return;
     }
 
-<<<<<<< HEAD
-    if (m_reset) {
-        resetClock();
-        return;
-    }
-
-    m_elapsed += std::chrono::duration<double, std::milli>(1);
-
-    if (m_elapsed > m_interval) {
-        m_elapsed -= m_interval;
-=======
     const auto elapsed = std::chrono::duration_cast<std::chrono::microseconds>(globalTime - m_startTime);
 
     if (elapsed > m_interval) {
         m_startTime += m_interval;
->>>>>>> 298cc964
         setOn(!m_isOn);
     }
 }
@@ -153,11 +141,7 @@
         return;
     }
 
-<<<<<<< HEAD
-    std::chrono::duration<double, std::milli> auxInterval = 1s / (2 * freq);
-=======
     std::chrono::microseconds auxInterval = std::chrono::duration_cast<std::chrono::microseconds>(1s / (2 * freq));
->>>>>>> 298cc964
 
     if (auxInterval.count() <= 0) {
         return;
@@ -165,36 +149,13 @@
 
     m_interval = auxInterval;
     m_frequency = static_cast<double>(freq);
-<<<<<<< HEAD
-    m_elapsed = std::chrono::duration<double, std::milli>{0};
-    m_reset = true;
-}
-
-float Clock::delay() const
-{
-    return static_cast<float>(m_delay);
-}
-
-void Clock::setDelay(const float delay)
-{
-    m_delay = static_cast<double>(delay);
-    m_reset = true;
-=======
->>>>>>> 298cc964
 }
 
 void Clock::resetClock(const std::chrono::steady_clock::time_point &globalTime)
 {
 
     setOn();
-<<<<<<< HEAD
-    auto delay_ms = static_cast<uint>(m_delay * 1000);
-    m_elapsed = std::chrono::duration<double, std::milli>{0};
-    m_elapsed -= std::chrono::milliseconds(delay_ms);
-    m_reset = false;
-=======
     m_startTime = globalTime;
->>>>>>> 298cc964
 }
 
 QString Clock::genericProperties()
