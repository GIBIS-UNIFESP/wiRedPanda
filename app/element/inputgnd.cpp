--- conflicted
+++ resolved
@@ -5,14 +5,5 @@
   setPixmap( ":/input/0.png" );
   setRotatable( false );
   setPortName( "GND" );
-<<<<<<< HEAD
   outputs( ).first( )->setValue( false );
-}
-=======
-  updateLogic( );
-}
-
-void InputGnd::updateLogic( ) {
-  m_outputs.first( )->setValue( false );
-}
->>>>>>> df98be88
+}