#include "buzzer.h"

#include <QDebug>
#include <QGraphicsSceneDragDropEvent>

int Buzzer::current_id_number = 0;

Buzzer::Buzzer( QGraphicsItem *parent ) : GraphicElement( 1, 1, 0, 0, parent ) {
  setOutputsOnTop( true );
  setRotatable( false );
  setHasAudio( true );
  setPixmap( ":/output/BuzzerOff.png" );
  updatePorts( );
  setHasLabel( true );
  setPortName( "Buzzer" );
<<<<<<< HEAD
  setLabel(objectName() + "_" + QString::number(Buzzer::current_id_number));
  ++Buzzer::current_id_number;
  setAudio( "C6" );
=======
  setAudio( "C6" ); // TODO: Call to virtual function during construction
>>>>>>> df98be88
  play = 0;
}

void Buzzer::refresh( ) {
  if( isValid( ) ) {

    bool value = m_inputs.first( )->value( );
    if( value == 1 ) {
      playbuzzer( );

    }
    else {
      if( play == 1 ) {
        stopbuzzer( );
      }
    }
  }
  else {
    stopbuzzer( );
  }
}

void Buzzer::setAudio( QString note ) {
  m_audio.setSource( QUrl::fromLocalFile( QString( ":output/audio/%1.wav" ).arg( note ) ) );
  m_audio.setVolume( 0.35 );
  m_audio.setLoopCount( QSoundEffect::Infinite );
  m_note = note;
}

QString Buzzer::getAudio( ) const {
  return( m_note );
}

void Buzzer::mute( bool _mute ) {
  m_audio.setMuted( _mute );
}

void Buzzer::playbuzzer( ) {
  if( play == 0 ) {
    setPixmap( ":/output/BuzzerOn.png" );
    m_audio.play( );
  }
  play = 1;
}

void Buzzer::stopbuzzer( ) {
  setPixmap( ":/output/BuzzerOff.png" );
  play = 0;
  m_audio.stop( );
}

void Buzzer::save( QDataStream &ds ) const {
  GraphicElement::save( ds );
  ds << getAudio( );
}

void Buzzer::load( QDataStream &ds, QMap< quint64, QNEPort* > &portMap, double version ) {
  GraphicElement::load( ds, portMap, version );
  if( version >= 2.4 ) {
    QString note;
    ds >> note;
    setAudio( note );
  }
}<|MERGE_RESOLUTION|>--- conflicted
+++ resolved
@@ -13,13 +13,9 @@
   updatePorts( );
   setHasLabel( true );
   setPortName( "Buzzer" );
-<<<<<<< HEAD
   setLabel(objectName() + "_" + QString::number(Buzzer::current_id_number));
   ++Buzzer::current_id_number;
   setAudio( "C6" );
-=======
-  setAudio( "C6" ); // TODO: Call to virtual function during construction
->>>>>>> df98be88
   play = 0;
 }
 
