#include "buzzer.h"

#include <QDebug>
#include <QGraphicsSceneDragDropEvent>

int Buzzer::current_id_number = 0;

Buzzer::Buzzer( QGraphicsItem *parent ) : GraphicElement( 1, 1, 0, 0, parent ) {
  setOutputsOnTop( true );
  setRotatable( false );
  setHasAudio( true );
  setPixmap( ":/output/BuzzerOff.png" );
  updatePorts( );
  setHasLabel( true );
  setPortName( "Buzzer" );
<<<<<<< HEAD
  setLabel(objectName() + "_" + QString::number(Buzzer::current_id_number));
  ++Buzzer::current_id_number;
  setAudio( "C6" );
=======
  setAudio( "C6" ); // TODO: Call to virtual function during construction
>>>>>>> 0b4827cd
  play = 0;
}

void Buzzer::refresh( ) {
  if( isValid( ) ) {

    bool value = m_inputs.first( )->value( );
    if( value == 1 ) {
      playbuzzer( );

    }
    else {
      if( play == 1 ) {
        stopbuzzer( );
      }
    }
  }
  else {
    stopbuzzer( );
  }
}

void Buzzer::setAudio( QString note ) {
  m_audio.setSource( QUrl::fromLocalFile( QString( ":output/audio/%1.wav" ).arg( note ) ) );
  m_audio.setVolume( 0.35 );
  m_audio.setLoopCount( QSoundEffect::Infinite );
  m_note = note;
}

QString Buzzer::getAudio( ) const {
  return( m_note );
}

void Buzzer::mute( bool _mute ) {
  m_audio.setMuted( _mute );
}

void Buzzer::playbuzzer( ) {
  if( play == 0 ) {
    setPixmap( ":/output/BuzzerOn.png" );
    m_audio.play( );
  }
  play = 1;
}

void Buzzer::stopbuzzer( ) {
  setPixmap( ":/output/BuzzerOff.png" );
  play = 0;
  m_audio.stop( );
}

void Buzzer::save( QDataStream &ds ) const {
  GraphicElement::save( ds );
  ds << getAudio( );
}

void Buzzer::load( QDataStream &ds, QMap< quint64, QNEPort* > &portMap, double version ) {
  GraphicElement::load( ds, portMap, version );
  if( version >= 2.4 ) {
    QString note;
    ds >> note;
    setAudio( note );
  }
}<|MERGE_RESOLUTION|>--- conflicted
+++ resolved
@@ -13,13 +13,9 @@
   updatePorts( );
   setHasLabel( true );
   setPortName( "Buzzer" );
-<<<<<<< HEAD
   setLabel(objectName() + "_" + QString::number(Buzzer::current_id_number));
   ++Buzzer::current_id_number;
   setAudio( "C6" );
-=======
-  setAudio( "C6" ); // TODO: Call to virtual function during construction
->>>>>>> 0b4827cd
   play = 0;
 }
 
