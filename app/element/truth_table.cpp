--- conflicted
+++ resolved
@@ -80,19 +80,13 @@
 {
     // make pixmap
     const QSize size = portsBoundingRect().united(QRectF(0, 0, 64, 64)).size().toSize();
-<<<<<<< HEAD
-    // qDebug() << "Tamanho de portBounding: " << portsBoundingRect();
-    // qDebug() << "Tamanho de size: " << size;
 
-    QPixmap tempPixmap(size);
-    // qDebug() << "Tamanho de tempPixmap: " << tempPixmap;
-=======
     qDebug() << "Ports BoundingRect: " << portsBoundingRect();
     qDebug() << "Size: " << size;
 
     QPixmap tempPixmap(size);
     qDebug() << "tempPixmap size: " << tempPixmap;
->>>>>>> a888d70e
+
     tempPixmap.fill(Qt::transparent);
 
     QPainter tmpPainter(&tempPixmap);
@@ -151,12 +145,9 @@
 
     generatePixmap();
     painter->drawPixmap(boundingRect().topLeft(), pixmap());
-<<<<<<< HEAD
-    // qDebug() << "Tamanho painter->drawRoundedRect: " << painter;
 
-=======
     qDebug() << "Tamanho painter->drawRoundedRect: " << painter;
->>>>>>> a888d70e
+
 }
 
 QBitArray& TruthTable::key()
