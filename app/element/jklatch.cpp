#include "jklatch.h"

JKLatch::JKLatch( QGraphicsItem *parent ) : GraphicElement( 2, 2, 2, 2, parent ) {
  setPixmap( ":/memory/JK-latch.png" );
  setRotatable( false );
  updatePorts( );
  setPortName( "JK Latch" );
}

void JKLatch::updatePorts( ) {
  input( 0 )->setPos( topPosition( ), 13 );
  input( 1 )->setPos( topPosition( ), 45 );

  output( 0 )->setPos( bottomPosition( ), 15 );
  output( 1 )->setPos( bottomPosition( ), 45 );
}

<<<<<<< HEAD
=======
void JKLatch::updateLogic( ) {
  signed char res = m_outputs.first( )->value( );
  signed char j = input( 0 )->value( );
  signed char k = input( 1 )->value( );
  if( !isValid( ) ) {
    res = -1;
  }
  else {
    if( res == -1 ) {
      res = 0;
    }
    if( ( j == 1 ) && ( k == 1 ) ) { /* IF J=K */
      res = !res;
    }
    else if( j != k ) { /* J */
      res = j;
    } /* else nothing happens */
  }
  m_outputs.first( )->setValue( res );
  m_outputs.last( )->setValue( !res );
}

>>>>>>> 0b4827cd
/* Reference: https://en.wikipedia.org/wiki/Flip-flop_(electronics)#Gated_latches_and_conditional_transparency */<|MERGE_RESOLUTION|>--- conflicted
+++ resolved
@@ -14,30 +14,3 @@
   output( 0 )->setPos( bottomPosition( ), 15 );
   output( 1 )->setPos( bottomPosition( ), 45 );
 }
-
-<<<<<<< HEAD
-=======
-void JKLatch::updateLogic( ) {
-  signed char res = m_outputs.first( )->value( );
-  signed char j = input( 0 )->value( );
-  signed char k = input( 1 )->value( );
-  if( !isValid( ) ) {
-    res = -1;
-  }
-  else {
-    if( res == -1 ) {
-      res = 0;
-    }
-    if( ( j == 1 ) && ( k == 1 ) ) { /* IF J=K */
-      res = !res;
-    }
-    else if( j != k ) { /* J */
-      res = j;
-    } /* else nothing happens */
-  }
-  m_outputs.first( )->setValue( res );
-  m_outputs.last( )->setValue( !res );
-}
-
->>>>>>> 0b4827cd
-/* Reference: https://en.wikipedia.org/wiki/Flip-flop_(electronics)#Gated_latches_and_conditional_transparency */