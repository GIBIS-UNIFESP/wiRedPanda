#include "dflipflop.h"

DFlipFlop::DFlipFlop( QGraphicsItem *parent ) : GraphicElement( 4, 4, 2, 2, parent ) {
  setPixmap( ":/memory/D-flipflop.png" );
  setRotatable( false );
  updatePorts( );
  setPortName( "FlipFlop D" );
  inputs( ).at( 0 )->setName( "Data" );
  inputs( ).at( 1 )->setName( "Clock" );
  inputs( ).at( 2 )->setName( "~Preset" );
  inputs( ).at( 3 )->setName( "~Clear" );
  output( 0 )->setName( "Q" );
  output( 1 )->setName( "~Q" );
  inputs( ).at( 2 )->setRequired( false );
  inputs( ).at( 3 )->setRequired( false );
  inputs( ).at( 2 )->setDefaultValue( 1 );
  inputs( ).at( 3 )->setDefaultValue( 1 );
  lastValue = false;
  lastClk = false;
}

DFlipFlop::~DFlipFlop( ) {

}

void DFlipFlop::updatePorts( ) {
  inputs( ).at( 0 )->setPos( topPosition( ), 13 ); /* Data */
  inputs( ).at( 1 )->setPos( topPosition( ), 45 ); /* Clock */
  inputs( ).at( 2 )->setPos( 32, topPosition( ) ); /* Preset */
  inputs( ).at( 3 )->setPos( 32, bottomPosition( ) ); /* Clear */
  output( 0 )->setPos( bottomPosition( ), 15 ); /* Q */
  output( 1 )->setPos( bottomPosition( ), 45 ); /* ~Q */
}

void DFlipFlop::updateLogic( ) {
  char q1 = output( 0 )->value( ); /* Q */
  char q2 = output( 1 )->value( ); /* ~Q */
  if( !isValid( ) ) {
    q1 = -1;
    q2 = -1;
  }
  else {
<<<<<<< HEAD
    if( res1 == -1 ) {
      res1 = 0;
      res2 = 1;
=======
    if( q1 == -1 ) {
      q1 = 0;
      q2 = 1;
>>>>>>> 313a4d2d
    }
    char data = inputs( ).at( 0 )->value( );
    bool clk = inputs( ).at( 1 )->value( ); /* Current lock */
    char prst = inputs( ).at( 2 )->value( );
    char clr = inputs( ).at( 3 )->value( );
    if( ( clk == true ) && ( lastClk == false ) ) { /* If Clock up */
      q1 = lastValue; /* Output = Data */
      q2 = !lastValue;
    }
    if( ( prst == 0 ) || ( clr == 0 ) ) {
      q1 = !prst;
      q2 = !clr;
    }
    lastClk = clk;
    lastValue = data;
  }
  outputs( ).first( )->setValue( q1 );
  outputs( ).last( )->setValue( q2 );
}<|MERGE_RESOLUTION|>--- conflicted
+++ resolved
@@ -40,15 +40,9 @@
     q2 = -1;
   }
   else {
-<<<<<<< HEAD
-    if( res1 == -1 ) {
-      res1 = 0;
-      res2 = 1;
-=======
     if( q1 == -1 ) {
       q1 = 0;
       q2 = 1;
->>>>>>> 313a4d2d
     }
     char data = inputs( ).at( 0 )->value( );
     bool clk = inputs( ).at( 1 )->value( ); /* Current lock */
