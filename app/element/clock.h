--- conflicted
+++ resolved
@@ -30,14 +30,8 @@
 private:
     bool m_isOn = false;
     double m_frequency = 0;
-<<<<<<< HEAD
-    double m_delay = 0;
-    std::chrono::duration<double, std::milli> m_elapsed{0};
-    std::chrono::duration<double, std::milli> m_interval{};
-=======
     std::chrono::microseconds m_interval;
     std::chrono::steady_clock::time_point m_startTime;
->>>>>>> 298cc964
 };
 
 Q_DECLARE_METATYPE(Clock)