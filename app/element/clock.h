--- conflicted
+++ resolved
@@ -31,14 +31,9 @@
     bool m_isOn = false;
     bool m_reset = true;
     double m_frequency = 0;
-<<<<<<< HEAD
     double m_delay = 0;
-    std::chrono::duration<float, std::milli> m_interval{};
-    std::chrono::steady_clock::time_point m_timePoint;
-=======
     std::chrono::duration<double, std::milli> m_elapsed{0};
     std::chrono::duration<double, std::milli> m_interval{};
->>>>>>> 5710183b
 };
 
 Q_DECLARE_METATYPE(Clock)