--- conflicted
+++ resolved
@@ -15,13 +15,8 @@
 
 public:
   explicit Clock( QGraphicsItem *parent = nullptr );
-<<<<<<< HEAD
-  virtual ~Clock( ) override = default;
+  virtual ~Clock( );
   static int current_id_number; // Number used to create distinct labels for each instance of this element.
-=======
-  virtual ~Clock( );
->>>>>>> df98be88
-
   static bool reset;
 public slots:
   virtual ElementType elementType( ) override
