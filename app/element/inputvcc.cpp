#include "inputvcc.h"

InputVcc::InputVcc( QGraphicsItem *parent ) : GraphicElement( 0, 0, 1, 1, parent ) {
  pixmapSkinName.append( ":/input/1.png" );
  setOutputsOnTop( false );
  setPixmap( pixmapSkinName[ 0 ] );
  setRotatable( false );
  setPortName( "VCC" );
<<<<<<< HEAD
  m_outputs.first( )->setValue( true );
=======
  outputs( ).first( )->setValue( true );
}

void InputVcc::setSkin( bool defaultSkin, QString filename ) {
  if( defaultSkin )
    pixmapSkinName[ 0 ] = ":/input/1.png";
  else
    pixmapSkinName[ 0 ] = filename;
  setPixmap( pixmapSkinName[ 0 ] );
>>>>>>> 3cdaad94
}<|MERGE_RESOLUTION|>--- conflicted
+++ resolved
@@ -6,10 +6,7 @@
   setPixmap( pixmapSkinName[ 0 ] );
   setRotatable( false );
   setPortName( "VCC" );
-<<<<<<< HEAD
   m_outputs.first( )->setValue( true );
-=======
-  outputs( ).first( )->setValue( true );
 }
 
 void InputVcc::setSkin( bool defaultSkin, QString filename ) {
@@ -18,5 +15,4 @@
   else
     pixmapSkinName[ 0 ] = filename;
   setPixmap( pixmapSkinName[ 0 ] );
->>>>>>> 3cdaad94
 }