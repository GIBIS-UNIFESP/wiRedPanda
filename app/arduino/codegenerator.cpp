#include "box.h"
#include "clock.h"
#include "codegenerator.h"
#include "editor.h"
#include "qneconnection.h"

#include <stdexcept>

CodeGenerator::CodeGenerator( QString fileName, const QVector< GraphicElement* > &elements ) : file( fileName ),
  elements( elements ) {
  if( !file.open( QIODevice::WriteOnly | QIODevice::Text ) ) {
    return;
  }
  globalCounter = 1;
  out.setDevice( &file );
  availablePins = { "A0", "A1", "A2", "A3", "A4", "A5",
                    /*"0", "1",*/ "2", "3", "4", "5", "6",
                    "7", "8", "9", "10", "11", "12", "13" };

}

static inline QString highLow( int val ) {
  return( val == 1 ? "HIGH" : "LOW" );
}

QString clearString( QString input ) {
  return( input.toLower( ).trimmed( ).replace( " ", "_" ).replace( "-", "_" ).replace( QRegExp( "\\W" ), "" ) );
}


QString CodeGenerator::otherPortName( QNEPort *port ) {
  if( port ) {
    if( port->connections( ).isEmpty( ) ) {
      return( highLow( port->defaultValue( ) ) );
    }
    else {
      QNEPort *other = port->connections( ).front( )->otherPort( port );
      if( other ) {
        return( varMap[ other ] );
      }
      else {
        return( highLow( port->defaultValue( ) ) );
      }
    }
  }
  else {
    return( "LOW" );
  }
}

bool CodeGenerator::generate( ) {
  out << "// ==================================================================== //" << Qt::endl;
  out << "// ======= This code was generated automatically by wiRED PANDA ======= //" << Qt::endl;
  out << "// ==================================================================== //" << Qt::endl;
  out << Qt::endl << Qt::endl;
  out << "#include <elapsedMillis.h>" << Qt::endl;
  /* Declaring input and output pins; */
  declareInputs( );
  declareOutputs( );
  declareAuxVariables( );
  /* Setup section */
  setup( );

  /* Loop section */
  loop( );
  return( true );
}

void CodeGenerator::declareInputs( ) {
  int counter = 1;
  out << "/* ========= Inputs ========== */" << Qt::endl;
  for( GraphicElement *elm : elements ) {
    if( ( elm->elementType( ) == ElementType::BUTTON ) ||
        ( elm->elementType( ) == ElementType::SWITCH ) ) {
      QString varName = elm->objectName( ) + QString::number( counter );
      QString label = elm->getLabel( );
      if( !label.isEmpty( ) ) {
        varName = QString( "%1_%2" ).arg( varName, label );
      }
      varName = clearString( varName );
      out << QString( "const int %1 = %2;" ).arg( varName, availablePins.front( ) ) << Qt::endl;
      inputMap.append( MappedPin( elm, availablePins.front( ), varName, elm->output( 0 ), 0 ) );
      availablePins.pop_front( );
      varMap[ elm->output( ) ] = varName + QString( "_val" );
      counter++;
    }
  }
  out << Qt::endl;
}

void CodeGenerator::declareOutputs( ) {
  int counter = 1;
  out << "/* ========= Outputs ========== */" << Qt::endl;
  for( GraphicElement *elm : elements ) {
    if( elm->elementGroup( ) == ElementGroup::OUTPUT ) {
      QString label = elm->getLabel( );
      for( int i = 0; i < elm->inputs( ).size( ); ++i ) {
        QString varName = elm->objectName( ) + QString::number( counter );
        if( !label.isEmpty( ) ) {
          varName = QString( "%1_%2" ).arg( varName, label );
        }
        QNEPort *port = elm->input( i );
        if( !port->getName( ).isEmpty( ) ) {
          varName = QString( "%1_%2" ).arg( varName, port->getName( ) );
        }
        varName = clearString( varName );
        out << QString( "const int %1 = %2;" ).arg( varName, availablePins.front( ) ) << Qt::endl;
        outputMap.append( MappedPin( elm, availablePins.front( ), varName, port, i ) );
        availablePins.pop_front( );
      }
    }
    counter++;
  }
  out << Qt::endl;
}


void CodeGenerator::declareAuxVariablesRec( const QVector< GraphicElement* > &elms, bool isBox ) {
  for( GraphicElement *elm : elms ) {
    if( elm->elementType( ) == ElementType::BOX ) {
//      Box *box = qgraphicsitem_cast< Box* >( elm );

      // FIXME: Get code generator to work again
//      if( box ) {
//        out << "// " << box->getLabel( ) << Qt::endl;
//        declareAuxVariablesRec( box->getElements( ), true );
//        out << "// END of " << box->getLabel( ) << Qt::endl;
//        for( int i = 0; i < box->outputSize( ); ++i ) {
//          QNEPort *port = box->outputMap.at( i );
//          varMap[ box->output( i ) ] = otherPortName( port );
//        }
//      }
    }
    else {
      QString varName = QString( "aux_%1_%2" ).arg( clearString( elm->objectName( ) ) ).arg( globalCounter++ );
      auto const outputs = elm->outputs( );
      if( outputs.size( ) == 1 ) {
        QNEPort *port = outputs.first( );
        if( elm->elementType( ) == ElementType::VCC ) {
          varMap[ port ] = "HIGH";
          continue;
        }
        else if( elm->elementType( ) == ElementType::GND ) {
          varMap[ port ] = "LOW";
          continue;
        }
        else if( varMap[ port ].isEmpty( ) ) {
          varMap[ port ] = varName;
        }
      }
      else {
        int portCounter = 0;
        for( QNEPort *port : outputs ) {
          QString portName = varName;
          portName.append( QString( "_%1" ).arg( portCounter++ ) );
          if( !port->getName( ).isEmpty( ) ) {
            portName.append( QString( "_%1" ).arg( clearString( port->getName( ) ) ) );
          }
          varMap[ port ] = portName;
        }
      }
      for( QNEPort *port : outputs ) {
        QString varName2 = varMap[ port ];
        out << "boolean " << varName2 << " = " << highLow( port->defaultValue( ) ) << ";" << Qt::endl;
        switch( elm->elementType( ) ) {
            case ElementType::CLOCK: {
            if( !isBox ) {
              Clock *clk = qgraphicsitem_cast< Clock* >( elm );
              out << "elapsedMillis " << varName2 << "_elapsed = 0;" << Qt::endl;
              out << "int " << varName2 << "_interval = " << 1000 / clk->getFrequency( ) << ";" << Qt::endl;
            }
            break;
          }
            case ElementType::DFLIPFLOP: {
            out << "boolean " << varName2 << "_inclk = LOW;" << Qt::endl;
            out << "boolean " << varName2 << "_last = LOW;" << Qt::endl;
            break;
          }
            case ElementType::TFLIPFLOP:
            case ElementType::SRFLIPFLOP:
            case ElementType::JKFLIPFLOP: {
            out << "boolean " << varName2 << "_inclk = LOW;" << Qt::endl;
            break;
          }

            default:
            break;
        }
      }
    }
  }
}

void CodeGenerator::declareAuxVariables( ) {
  out << "/* ====== Aux. Variables ====== */" << Qt::endl;
  declareAuxVariablesRec( elements );
  out << Qt::endl;
}

void CodeGenerator::setup( ) {
  out << "void setup( ) {" << Qt::endl;
  for( MappedPin pin : qAsConst( inputMap ) ) {
    out << "    pinMode( " << pin.varName << ", INPUT );" << Qt::endl;
  }
  for( MappedPin pin : qAsConst( outputMap ) ) {
    out << "    pinMode( " << pin.varName << ", OUTPUT );" << Qt::endl;
  }
  out << "}" << Qt::endl << Qt::endl;
}

void CodeGenerator::assignVariablesRec( const QVector< GraphicElement* > &elms ) {
  for( GraphicElement *elm : elms ) {
    if( elm->elementType( ) == ElementType::BOX ) {
      throw std::runtime_error( QString( "BOX element not supported : %1" ).arg(
                                  elm->objectName( ) ).toStdString( ) );
      // TODO: CodeGenerator::assignVariablesRec for Box Element
//      Box *box = qgraphicsitem_cast< Box* >( elm );
//      out << "    // " << box->getLabel( ) << Qt::endl;
//      for( int i = 0; i < box->inputSize( ); ++i ) {
//        QNEPort *port = box->input( i );
//        QNEPort *otherPort = port->connections( ).first( )->otherPort( port );
//        QString value = highLow( port->defaultValue( ) );
//        if( !varMap[ otherPort ].isEmpty( ) ) {
//          value = varMap[ otherPort ];
//        }
//        out << "    " << varMap[ box->inputMap.at( i ) ] << " = " << value << ";" << Qt::endl;
//      }
//      QVector< GraphicElement* > boxElms = box->getElements( );
//      if( boxElms.isEmpty( ) ) {
//        continue;
//      }
//      boxElms = SimulationController::sortElements( boxElms );
//      assignVariablesRec( boxElms );
//      out << "    // End of " << box->getLabel( ) << Qt::endl;
    }
    else if( elm->inputs( ).isEmpty( ) || elm->outputs( ).isEmpty( ) ) {
      continue;
    }
    else {
      QString firstOut = varMap[ elm->output( 0 ) ];
      switch( elm->elementType( ) ) {
          case ElementType::DFLIPFLOP: {
          QString secondOut = varMap[ elm->output( 1 ) ];
          QString data = otherPortName( elm->input( 0 ) );
          QString clk = otherPortName( elm->input( 1 ) );
          QString inclk = firstOut + "_inclk";
          QString last = firstOut + "_last";
          out << QString( "    //D FlipFlop" ) << Qt::endl;
          out << QString( "    if( %1 && !%2) { " ).arg( clk, inclk ) << Qt::endl;
          out << QString( "        %1 = %2;" ).arg( firstOut, last ) << Qt::endl;
          out << QString( "        %1 = !%2;" ).arg( secondOut, last ) << Qt::endl;
          out << QString( "    }" ) << Qt::endl;
          QString prst = otherPortName( elm->input( 2 ) );
          QString clr = otherPortName( elm->input( 3 ) );
          out << QString( "    if( !%1 || !%2) { " ).arg( prst, clr ) << Qt::endl;
          out << QString( "        %1 = !%2; //Preset" ).arg( firstOut, prst ) << Qt::endl;
          out << QString( "        %1 = !%2; //Clear" ).arg( secondOut, clr ) << Qt::endl;
          out << QString( "    }" ) << Qt::endl;

          /* Updating internal clock. */
          out << "    " << inclk << " = " << clk << ";" << Qt::endl;
          out << "    " << last << " = " << data << ";" << Qt::endl;
          out << QString( "    //End of D FlipFlop" ) << Qt::endl;

          break;
        }
          case ElementType::DLATCH: {
          QString secondOut = varMap[ elm->output( 1 ) ];
          QString data = otherPortName( elm->input( 0 ) );
          QString clk = otherPortName( elm->input( 1 ) );
          out << QString( "    //D Latch" ) << Qt::endl;
          out << QString( "    if( %1 ) { " ).arg( clk ) << Qt::endl;
          out << QString( "        %1 = %2;" ).arg( firstOut, data ) << Qt::endl;
          out << QString( "        %1 = !%2;" ).arg( secondOut, data ) << Qt::endl;
          out << QString( "    }" ) << Qt::endl;
          out << QString( "    //End of D Latch" ) << Qt::endl;
          break;
        }
          case ElementType::JKFLIPFLOP: {
          QString secondOut = varMap[ elm->output( 1 ) ];
          QString j = otherPortName( elm->input( 0 ) );
          QString clk = otherPortName( elm->input( 1 ) );
          QString k = otherPortName( elm->input( 2 ) );
          QString inclk = firstOut + "_inclk";
          out << QString( "    //JK FlipFlop" ) << Qt::endl;
          out << QString( "    if( %1 && !%2 ) { " ).arg( clk ).arg( inclk ) << Qt::endl;
          out << QString( "        if( %1 && %2) { " ).arg( j ).arg( k ) << Qt::endl;
          out << QString( "            boolean aux = %1;" ).arg( firstOut ) << Qt::endl;
          out << QString( "            %1 = %2;" ).arg( firstOut, secondOut ) << Qt::endl;
          out << QString( "            %1 = aux;" ).arg( secondOut ) << Qt::endl;
          out << QString( "        } else if ( %1 ) {" ).arg( j ) << Qt::endl;
          out << QString( "            %1 = 1;" ).arg( firstOut ) << Qt::endl;
          out << QString( "            %1 = 0;" ).arg( secondOut ) << Qt::endl;
          out << QString( "        } else if ( %1 ) {" ).arg( k ) << Qt::endl;
          out << QString( "            %1 = 0;" ).arg( firstOut ) << Qt::endl;
          out << QString( "            %1 = 1;" ).arg( secondOut ) << Qt::endl;
          out << QString( "        }" ) << Qt::endl;
          out << QString( "    }" ) << Qt::endl;
          QString prst = otherPortName( elm->input( 3 ) );
          QString clr = otherPortName( elm->input( 4 ) );
          out << QString( "    if( !%1 || !%2 ) { " ).arg( prst ).arg( clr ) << Qt::endl;
          out << QString( "        %1 = !%2; //Preset" ).arg( firstOut ).arg( prst ) << Qt::endl;
          out << QString( "        %1 = !%2; //Clear" ).arg( secondOut ).arg( clr ) << Qt::endl;
          out << QString( "    }" ) << Qt::endl;

          /* Updating internal clock. */
          out << "    " << inclk << " = " << clk << ";" << Qt::endl;
          out << QString( "    //End of JK FlipFlop" ) << Qt::endl;
          break;
        }
          case ElementType::SRFLIPFLOP: {
          QString secondOut = varMap[ elm->output( 1 ) ];
          QString s = otherPortName( elm->input( 0 ) );
          QString clk = otherPortName( elm->input( 1 ) );
          QString r = otherPortName( elm->input( 2 ) );
          QString inclk = firstOut + "_inclk";
          out << QString( "    //SR FlipFlop" ) << Qt::endl;
          out << QString( "    if( %1 && !%2 ) { " ).arg( clk, inclk ) << Qt::endl;
          out << QString( "        if( %1 && %2) { " ).arg( s, r ) << Qt::endl;
          out << QString( "            %1 = 1;" ).arg( firstOut ) << Qt::endl;
          out << QString( "            %1 = 1;" ).arg( secondOut ) << Qt::endl;
          out << QString( "        } else if ( %1 != %2) {" ).arg( s, r ) << Qt::endl;
          out << QString( "            %1 = %2;" ).arg( firstOut, s ) << Qt::endl;
          out << QString( "            %1 = %2;" ).arg( secondOut, r ) << Qt::endl;
          out << QString( "        }" ) << Qt::endl;
          out << QString( "    }" ) << Qt::endl;
          QString prst = otherPortName( elm->input( 3 ) );
          QString clr = otherPortName( elm->input( 4 ) );
          out << QString( "    if( !%1 || !%2 ) { " ).arg( prst ).arg( clr ) << Qt::endl;
          out << QString( "        %1 = !%2; //Preset" ).arg( firstOut ).arg( prst ) << Qt::endl;
          out << QString( "        %1 = !%2; //Clear" ).arg( secondOut ).arg( clr ) << Qt::endl;
          out << QString( "    }" ) << Qt::endl;

          /* Updating internal clock. */
          out << "    " << inclk << " = " << clk << ";" << Qt::endl;
          out << QString( "    //End of SR FlipFlop" ) << Qt::endl;
          break;
        }
          case ElementType::TFLIPFLOP: {
          QString secondOut = varMap[ elm->output( 1 ) ];
          QString t = otherPortName( elm->input( 0 ) );
          QString clk = otherPortName( elm->input( 1 ) );
          QString inclk = firstOut + "_inclk";
//          QString last = firstOut + "_last";
          out << QString( "    //T FlipFlop" ) << Qt::endl;
          out << QString( "    if( %1 && !%2) { " ).arg( clk ).arg( inclk ) << Qt::endl;
          out << QString( "        if( %1 ) { " ).arg( t ) << Qt::endl;
          out << QString( "            %1 = !%1;" ).arg( firstOut ) << Qt::endl;
          out << QString( "            %1 = !%2;" ).arg( secondOut ).arg( firstOut ) << Qt::endl;
          out << QString( "        }" ) << Qt::endl;
          out << QString( "    }" ) << Qt::endl;
          QString prst = otherPortName( elm->input( 2 ) );
          QString clr = otherPortName( elm->input( 3 ) );
          out << QString( "    if( !%1 || !%2) { " ).arg( prst ).arg( clr ) << Qt::endl;
          out << QString( "        %1 = !%2; //Preset" ).arg( firstOut ).arg( prst ) << Qt::endl;
          out << QString( "        %1 = !%2; //Clear" ).arg( secondOut ).arg( clr ) << Qt::endl;
          out << QString( "    }" ) << Qt::endl;

          /* Updating internal clock. */
          out << "    " << inclk << " = " << clk << ";" << Qt::endl;
//          out << "    " << last << " = " << data << ";" << Qt::endl;
          out << QString( "    //End of T FlipFlop" ) << Qt::endl;

          break;
        }
          case ElementType::AND:
          case ElementType::OR:
          case ElementType::NAND:
          case ElementType::NOR:
          case ElementType::XOR:
          case ElementType::XNOR:
          case ElementType::NOT:
          case ElementType::NODE:
          assignLogicOperator( elm );
          break;
          default:
          throw std::runtime_error( ERRORMSG( QString( "Element type not supported : %1" ).arg(
                                                elm->objectName( ) ).toStdString( ) ) );
      }
    }
  }
}

void CodeGenerator::assignLogicOperator( GraphicElement *elm ) {
  bool negate = false;
  bool parentheses = true;
  QString logicOperator;
  switch( elm->elementType( ) ) {
      case ElementType::AND: {
      logicOperator = "&&";
      break;
    }
      case ElementType::OR: {
      logicOperator = "||";
      break;
    }
      case ElementType::NAND: {
      logicOperator = "&&";
      negate = true;
      break;
    }
      case ElementType::NOR: {
      logicOperator = "||";
      negate = true;
      break;
    }
      case ElementType::XOR: {
      logicOperator = "^";
      break;
    }
      case ElementType::XNOR: {
      logicOperator = "^";
      negate = true;
      break;
    }
      case ElementType::NOT: {
      negate = true;
      parentheses = false;
      break;
    }
      default:
      break;
  }
  if( elm->outputs( ).size( ) == 1 ) {
    QString varName = varMap[ elm->output( ) ];
    QNEPort *inPort = elm->input( );
    out << "    " << varName << " = ";
    if( negate ) {
      out << "!";
    }
    if( parentheses && negate ) {
      out << "( ";
    }
    if( !inPort->connections( ).isEmpty( ) ) {
      out << otherPortName( inPort );
      for( int i = 1; i < elm->inputs( ).size( ); ++i ) {
        inPort = elm->inputs( )[ i ];
        out << " " << logicOperator << " ";
        out << otherPortName( inPort );
      }
    }
    if( parentheses && negate ) {
      out << " )";
    }
    out << ";" << Qt::endl;
  }
  else {
    /* ... */
  }
}


void CodeGenerator::loop( ) {
<<<<<<< HEAD
  out << "void loop( ) {\n";
  out << "    // Reading input data //.\n";
  for( const MappedPin& pin : inputMap ) {
    out << QString( "    %1_val = digitalRead( %1 );" ).arg( pin.varName ) << "\n";
=======
  out << "void loop( ) {" << Qt::endl;
  out << "    // Reading input data //." << Qt::endl;
  for( MappedPin pin : inputMap ) {
    out << QString( "    %1_val = digitalRead( %1 );" ).arg( pin.varName ) << Qt::endl;
>>>>>>> 6eed3fc6
  }
  out << Qt::endl;
  out << "    // Updating clocks. //" << Qt::endl;
  for( GraphicElement *elm : elements ) {
    if( elm->elementType( ) == ElementType::CLOCK ) {
      const auto elm_outputs = elm->outputs( );
      QString varName = varMap[ elm_outputs.first( ) ];
      out << QString( "    if( %1_elapsed > %1_interval ){" ).arg( varName ) << Qt::endl;
      out << QString( "        %1_elapsed = 0;" ).arg( varName ) << Qt::endl;
      out << QString( "        %1 = ! %1;" ).arg( varName ) << Qt::endl;
      out << QString( "    }" ) << Qt::endl;
    }
  }
/* Aux variables. */
  out << Qt::endl;
  out << "    // Assigning aux variables. //" << Qt::endl;
  assignVariablesRec( elements );
<<<<<<< HEAD
  out << "\n";
  out << "    // Writing output data. //\n";
  for( MappedPin pin : qAsConst(outputMap) ) {
=======
  out << Qt::endl;
  out << "    // Writing output data. //" << Qt::endl;
  for( MappedPin pin : outputMap ) {
>>>>>>> 6eed3fc6
    QString varName = otherPortName( pin.port );
    if( varName.isEmpty( ) ) {
      varName = highLow( pin.port->defaultValue( ) );
    }
    out << QString( "    digitalWrite( %1, %2 );" ).arg( pin.varName, varName ) << Qt::endl;
  }
  out << "}" << Qt::endl;
}<|MERGE_RESOLUTION|>--- conflicted
+++ resolved
@@ -451,17 +451,10 @@
 
 
 void CodeGenerator::loop( ) {
-<<<<<<< HEAD
-  out << "void loop( ) {\n";
-  out << "    // Reading input data //.\n";
-  for( const MappedPin& pin : inputMap ) {
-    out << QString( "    %1_val = digitalRead( %1 );" ).arg( pin.varName ) << "\n";
-=======
   out << "void loop( ) {" << Qt::endl;
   out << "    // Reading input data //." << Qt::endl;
-  for( MappedPin pin : inputMap ) {
+  for( const MappedPin& pin : inputMap ) {
     out << QString( "    %1_val = digitalRead( %1 );" ).arg( pin.varName ) << Qt::endl;
->>>>>>> 6eed3fc6
   }
   out << Qt::endl;
   out << "    // Updating clocks. //" << Qt::endl;
@@ -479,15 +472,9 @@
   out << Qt::endl;
   out << "    // Assigning aux variables. //" << Qt::endl;
   assignVariablesRec( elements );
-<<<<<<< HEAD
   out << "\n";
   out << "    // Writing output data. //\n";
-  for( MappedPin pin : qAsConst(outputMap) ) {
-=======
-  out << Qt::endl;
-  out << "    // Writing output data. //" << Qt::endl;
   for( MappedPin pin : outputMap ) {
->>>>>>> 6eed3fc6
     QString varName = otherPortName( pin.port );
     if( varName.isEmpty( ) ) {
       varName = highLow( pin.port->defaultValue( ) );
