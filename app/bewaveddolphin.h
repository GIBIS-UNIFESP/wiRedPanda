--- conflicted
+++ resolved
@@ -204,12 +204,8 @@
     bool m_edited = false;
     bool m_isTemporalSimulation = false;
     const bool m_askConnection;
-<<<<<<< HEAD
-    double m_scale = 0.8;
-=======
     const double m_scaleFactor = 0.8;
     double m_scale = 1.25;
->>>>>>> 298cc964
     int m_clockPeriod = 0;
     int m_inputPorts = 0;
     int m_length = 32;
