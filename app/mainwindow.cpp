--- conflicted
+++ resolved
@@ -1,4 +1,3 @@
-<<<<<<< HEAD
 #include "globalproperties.h"
 #include "graphicsviewzoom.h"
 #include "listitemwidget.h"
@@ -614,622 +613,4 @@
   else {
     QMessageBox::critical( this, "Error!", "Error loading translation!" );
   }
-}
-=======
-#include "globalproperties.h"
-#include "graphicsviewzoom.h"
-#include "listitemwidget.h"
-#include "mainwindow.h"
-#include "ui_mainwindow.h"
-
-#include <QDebug>
-#include <QFileDialog>
-#include <QKeyEvent>
-#include <QMessageBox>
-#include <QRectF>
-#include <QShortcut>
-#include <QStyleFactory>
-#include <QtPrintSupport/QPrinter>
-#include <arduino/codegenerator.h>
-#include <cmath>
-#include <iostream>
-#include <stdexcept>
-
-MainWindow::MainWindow( QWidget *parent ) : QMainWindow( parent ), ui( new Ui::MainWindow ) {
-  ui->setupUi( this );
-  editor = new Editor( this );
-  ui->graphicsView->setScene( editor->getScene( ) );
-/*  ui->graphicsView->setBackgroundBrush(QBrush(QColor(Qt::gray))); */
-  ui->graphicsView->setRenderHint( QPainter::Antialiasing, true );
-  ui->graphicsView->setRenderHint( QPainter::HighQualityAntialiasing, true );
-  ui->graphicsView->setRenderHint( QPainter::SmoothPixmapTransform, true );
-
-  ui->graphicsView->setAcceptDrops( true );
-  editor->setElementEditor( ui->widgetElementEditor );
-  ui->searchScrollArea->hide( );
-  setCurrentFile( QFileInfo( ) );
-#ifdef DEBUG
-  createUndoView( );
-#endif
-  connect( ui->actionCopy, &QAction::triggered, editor, &Editor::copyAction );
-  connect( ui->actionCut, &QAction::triggered, editor, &Editor::cutAction );
-  connect( ui->actionPaste, &QAction::triggered, editor, &Editor::pasteAction );
-  connect( ui->actionDelete, &QAction::triggered, editor, &Editor::deleteAction );
-
-  undoAction = editor->getUndoStack( )->createUndoAction( this, tr( "&Undo" ) );
-  undoAction->setIcon( QIcon( QPixmap( ":/toolbar/undo.png" ) ) );
-  undoAction->setShortcuts( QKeySequence::Undo );
-
-  redoAction = editor->getUndoStack( )->createRedoAction( this, tr( "&Redo" ) );
-  redoAction->setIcon( QIcon( QPixmap( ":/toolbar/redo.png" ) ) );
-  redoAction->setShortcuts( QKeySequence::Redo );
-
-  ui->menuEdit->insertAction( ui->menuEdit->actions( ).at( 0 ), undoAction );
-  ui->menuEdit->insertAction( undoAction, redoAction );
-  gvzoom = new GraphicsViewZoom( ui->graphicsView );
-  connect( gvzoom, &GraphicsViewZoom::zoomed, this, &MainWindow::zoomChanged );
-
-  connect( editor, &Editor::scroll, this, &MainWindow::scrollView );
-
-  rfController = new RecentFilesController( "recentFileList", this );
-  rboxController = new RecentFilesController( "recentBoxes", this );
-
-  QShortcut *shortcut = new QShortcut( QKeySequence( Qt::CTRL + Qt::Key_F ), this );
-  connect( shortcut, SIGNAL( activated( ) ), ui->lineEdit, SLOT( setFocus( ) ) );
-  ui->graphicsView->setCacheMode( QGraphicsView::CacheBackground );
-  firstResult = nullptr;
-  updateRecentBoxes( );
-  createRecentFileActions( );
-  updateRecentFileActions( );
-
-  connect( rfController, &RecentFilesController::recentFilesUpdated, this, &MainWindow::updateRecentFileActions );
-
-  QApplication::setStyle( QStyleFactory::create( "Fusion" ) );
-}
-
-void MainWindow::createUndoView( ) {
-  undoView = new QUndoView( editor->getUndoStack( ) );
-  undoView->setWindowTitle( tr( "Command List" ) );
-  undoView->show( );
-  undoView->setAttribute( Qt::WA_QuitOnClose, false );
-}
-
-
-MainWindow::~MainWindow( ) {
-  delete ui;
-}
-
-void MainWindow::on_actionExit_triggered( ) {
-  close( );
-}
-
-bool MainWindow::save( QString fname = QString( ) ) {
-  if( fname.isEmpty( ) ) {
-    fname = currentFile.absoluteFilePath( );
-    if( currentFile.fileName( ).isEmpty( ) ) {
-      fname =
-        QFileDialog::getSaveFileName( this, tr( "Save File" ), defaultDirectory.absolutePath( ), tr(
-                                        "Panda files (*.panda)" ) );
-    }
-  }
-  if( fname.isEmpty( ) ) {
-    return( false );
-  }
-  if( !fname.endsWith( ".panda" ) ) {
-    fname.append( ".panda" );
-  }
-  QFile fl( fname );
-  if( fl.open( QFile::WriteOnly ) ) {
-    QDataStream ds( &fl );
-    try {
-      editor->save( ds );
-    }
-    catch( std::runtime_error &e ) {
-      std::cerr << tr( "Error saving project: " ).toStdString( ) << e.what( ) << std::endl;
-      return( false );
-    }
-  }
-  else {
-    std::cerr << tr( "Could not open file in WriteOnly mode : " ).toStdString( ) << fname.toStdString( ) << "." <<
-      std::endl;
-    return( false );
-  }
-  fl.flush( );
-  fl.close( );
-  setCurrentFile( QFileInfo( fname ) );
-  ui->statusBar->showMessage( tr( "Saved file sucessfully." ), 2000 );
-  editor->getUndoStack( )->setClean( );
-  return( true );
-}
-
-void MainWindow::show( ) {
-  QMainWindow::show( );
-  editor->clear( );
-}
-
-void MainWindow::clear( ) {
-  editor->clear( );
-  setCurrentFile( QFileInfo( ) );
-}
-
-int MainWindow::confirmSave( ) {
-  QMessageBox msgBox;
-  msgBox.setParent( this );
-  msgBox.setLocale( QLocale::Portuguese );
-  msgBox.setStandardButtons( QMessageBox::Save | QMessageBox::Discard | QMessageBox::Cancel );
-  msgBox.setText( tr( "Do you want to save your changes?" ) );
-  msgBox.setWindowModality( Qt::WindowModal );
-  msgBox.setDefaultButton( QMessageBox::Save );
-
-  return( msgBox.exec( ) );
-}
-
-void MainWindow::on_actionNew_triggered( ) {
-  if( closeFile( ) ) {
-    clear( );
-  }
-}
-
-void MainWindow::on_actionWires_triggered( bool checked ) {
-  editor->showWires( checked );
-}
-
-void MainWindow::on_actionRotate_right_triggered( ) {
-  editor->rotate( true );
-}
-
-void MainWindow::on_actionRotate_left_triggered( ) {
-  editor->rotate( false );
-}
-
-bool MainWindow::open( const QString &fname ) {
-  QFile fl( fname );
-  if( !fl.exists( ) ) {
-    QMessageBox::warning( this, tr( "Error!" ), tr( "File \"%1\" does not exists!" ).arg(
-                            fname ), QMessageBox::Ok, QMessageBox::NoButton );
-    std::cerr << tr( "Error: This file does not exists: " ).toStdString( ) << fname.toStdString( ) << std::endl;
-    return( false );
-  }
-  if( fl.open( QFile::ReadOnly ) ) {
-    QDataStream ds( &fl );
-    setCurrentFile( QFileInfo( fname ) );
-    try {
-      editor->load( ds );
-    }
-    catch( std::runtime_error &e ) {
-      std::cerr << tr( "Error loading project: " ).toStdString( ) << e.what( ) << std::endl;
-      QMessageBox::warning( this, tr( "Error!" ), tr( "Could not open file.\nError: %1" ).arg(
-                              e.what( ) ), QMessageBox::Ok, QMessageBox::NoButton );
-      clear( );
-      return( false );
-    }
-  }
-  else {
-    std::cerr << tr( "Could not open file in ReadOnly mode : " ).toStdString( ) << fname.toStdString( ) << "." <<
-      std::endl;
-    return( false );
-  }
-  fl.close( );
-
-  rfController->addFile( fname );
-  ui->statusBar->showMessage( tr( "File loaded successfully." ), 2000 );
-  return( true );
-}
-
-void MainWindow::scrollView( int dx, int dy ) {
-  ui->graphicsView->scroll( dx, dy );
-}
-
-void MainWindow::on_actionOpen_triggered( ) {
-  QString fname =
-    QFileDialog::getOpenFileName( this, tr( "Open File" ), defaultDirectory.absolutePath( ),
-                                  tr( "Panda files (*.panda)" ) );
-  if( fname.isEmpty( ) ) {
-    return;
-  }
-  open( fname );
-}
-
-void MainWindow::on_actionSave_triggered( ) {
-  save( );
-}
-
-void MainWindow::on_actionAbout_triggered( ) {
-  QMessageBox::about( this, "wiRED Panda",
-                      tr(
-                        "<p>wiRED Panda is a software developed by the students of the Federal University of São Paulo."
-                        " This project was created in order to help students to learn about logic circuits.</p>"
-                        "<p>Software version: %1</p>"
-                        "<p><strong>Creators:</strong></p>"
-                        "<ul>"
-                        "<li> Davi Morales </li>"
-                        "<li> Héctor Castelli </li>"
-                        "<li> Lucas Lellis </li>"
-                        "<li> Rodrigo Torres </li>"
-                        "<li> Prof. Fábio Cappabianco, Ph.D. </li>"
-                        "</ul>"
-                        "<p><a href=\"http://gibis-unifesp.github.io/wiRedPanda/\">Visit our website!</a></p>" )
-                      .arg(
-                        QApplication::applicationVersion( ) ) );
-}
-
-void MainWindow::on_actionAbout_Qt_triggered( ) {
-  QMessageBox::aboutQt( this );
-}
-
-bool MainWindow::closeFile( ) {
-  bool ok = true;
-  if( !editor->getUndoStack( )->isClean( ) ) {
-    int ret = confirmSave( );
-    if( ret == QMessageBox::Save ) {
-      ok = save( );
-    }
-    else if( ret == QMessageBox::Cancel ) {
-      ok = false;
-    }
-  }
-  return( ok );
-}
-
-void MainWindow::closeEvent( QCloseEvent *e ) {
-#ifdef DEBUG
-  return;
-#endif
-  if( closeFile( ) ) {
-    close( );
-  }
-  else {
-    e->ignore( );
-  }
-}
-
-void MainWindow::on_actionSave_As_triggered( ) {
-  QString fname = currentFile.absoluteFilePath( );
-  QString path = defaultDirectory.absolutePath( );
-  if( !currentFile.fileName( ).isEmpty( ) ) {
-    path = currentFile.absoluteFilePath( );
-  }
-  fname =
-    QFileDialog::getSaveFileName( this, tr( "Save File as ..." ), path, tr(
-                                    "Panda files (*.panda)" ) );
-  if( fname.isEmpty( ) ) {
-    return;
-  }
-  if( !fname.endsWith( ".panda" ) ) {
-    fname.append( ".panda" );
-  }
-  setCurrentFile( QFileInfo( fname ) );
-  save( );
-}
-
-QFileInfo MainWindow::getCurrentFile( ) const {
-  return( currentFile );
-}
-
-void MainWindow::setCurrentFile( const QFileInfo &value ) {
-  qDebug( ) << "Setting current file to: " << value.absoluteFilePath( );
-  currentFile = value;
-  if( value.fileName( ).isEmpty( ) ) {
-    setWindowTitle( "wiRED PANDA" );
-  }
-  else {
-    setWindowTitle( QString( "wiRED PANDA ( %1 )" ).arg( value.fileName( ) ) );
-  }
-  rfController->addFile( value.absoluteFilePath( ) );
-  GlobalProperties::currentFile = currentFile.absoluteFilePath( );
-  if( currentFile.exists( ) ) {
-    defaultDirectory = currentFile.dir( );
-  }
-  else {
-    defaultDirectory = QDir::home( );
-  }
-}
-
-void MainWindow::on_actionSelect_all_triggered( ) {
-  editor->selectAll( );
-}
-
-void MainWindow::updateRecentBoxes( ) {
-  ui->verticalLayout_4->removeItem( ui->verticalSpacer_BOX );
-  while( QLayoutItem * item = ui->verticalLayout_4->takeAt( 0 ) ) {
-    if( QWidget * widget = item->widget( ) ) {
-      widget->deleteLater( );
-    }
-  }
-  QStringList files = rboxController->getFiles( );
-  for( auto file : files ) {
-    QString name = QFileInfo( file ).baseName( ).toUpper( );
-    QPixmap pixmap( QString::fromUtf8( ":/basic/box.png" ) );
-    ListItemWidget *item = new ListItemWidget( pixmap, name, "label_box", file, this );
-    ui->verticalLayout_4->addWidget( item );
-  }
-  ui->verticalLayout_4->addItem( ui->verticalSpacer_BOX );
-}
-
-QString MainWindow::getOpenBoxFile( ) {
-  return( QFileDialog::getOpenFileName( this, tr( "Open File as Box" ), defaultDirectory.absolutePath( ), tr(
-                                          "Panda files (*.panda)" ) ) );
-}
-
-void MainWindow::on_actionOpen_Box_triggered( ) {
-  /* LOAD FILE AS BOX */
-  QString fname = getOpenBoxFile( );
-  if( fname.isEmpty( ) ) {
-    return;
-  }
-  QFile fl( fname );
-  if( !fl.exists( ) ) {
-    std::cerr << tr( "Error: This file does not exists: " ).toStdString( ) << fname.toStdString( ) << std::endl;
-    return;
-  }
-  if( fl.open( QFile::ReadOnly ) ) {
-    QString name = QFileInfo( fname ).baseName( ).toUpper( );
-    QPixmap pixmap( QString::fromUtf8( ":/basic/box.png" ) );
-    ListItemWidget *item = new ListItemWidget( pixmap, name, "label_box", fname );
-    ui->verticalLayout_4->removeItem( ui->verticalSpacer_BOX );
-    ui->verticalLayout_4->addWidget( item );
-    ui->verticalLayout_4->addItem( ui->verticalSpacer_BOX );
-    item->getLabel( )->startDrag( );
-  }
-  else {
-    std::cerr << tr( "Could not open file in ReadOnly mode : " ).toStdString( ) << fname.toStdString( ) << "." <<
-      std::endl;
-    return;
-  }
-  fl.close( );
-
-  rboxController->addFile( fname );
-
-  updateRecentBoxes( );
-
-  ui->statusBar->showMessage( tr( "Loaded box sucessfully." ), 2000 );
-}
-
-void MainWindow::on_lineEdit_textChanged( const QString &text ) {
-  ui->searchLayout->removeItem( ui->VSpacer );
-  while( QLayoutItem * item = ui->searchLayout->takeAt( 0 ) ) {
-    if( QWidget * widget = item->widget( ) ) {
-      delete widget;
-    }
-  }
-  firstResult = nullptr;
-  if( text.isEmpty( ) ) {
-    ui->searchScrollArea->hide( );
-    ui->tabWidget->show( );
-  }
-  else {
-    ui->searchScrollArea->show( );
-    ui->tabWidget->hide( );
-    QList< Label* > boxes = ui->tabWidget->findChildren< Label* >( "label_box" );
-    QRegularExpression regex( QString( ".*%1.*" ).arg( text ), QRegularExpression::CaseInsensitiveOption );
-    QList< Label* > searchResults;
-    QRegularExpression regex2( QString( "^label_.*%1.*" ).arg( text ), QRegularExpression::CaseInsensitiveOption );
-    searchResults.append( ui->tabWidget->findChildren< Label* >( regex2 ) );
-    QList< Label* > allLabels = ui->tabWidget->findChildren< Label* >( );
-    for( Label *lb : allLabels ) {
-      if( !lb->property( "Name" ).isNull( ) && regex.match( lb->property( "Name" ).toString( ) ).hasMatch() ) {
-        if( !searchResults.contains( lb ) ) {
-          searchResults.append( lb );
-        }
-      }
-    }
-    for( auto *box : boxes ) {
-      if( regex.match( box->auxData( ) ).hasMatch( ) ) {
-        searchResults.append( box );
-      }
-    }
-    for( auto *label : searchResults ) {
-      ListItemWidget *item = new ListItemWidget( *label->pixmap( ), label->property( "Name" ).toString( ),
-                                                 label->objectName( ), label->auxData( ) );
-      if( !firstResult ) {
-        firstResult = item->getLabel( );
-      }
-      ui->searchLayout->addWidget( item );
-    }
-  }
-  ui->searchLayout->addItem( ui->VSpacer );
-}
-
-void MainWindow::on_lineEdit_returnPressed( ) {
-  if( firstResult ) {
-    firstResult->startDrag( );
-    ui->lineEdit->clear( );
-  }
-}
-
-
-void MainWindow::resizeEvent( QResizeEvent* ) {
-  editor->getScene( )->setSceneRect( editor->getScene( )->sceneRect( ).united( ui->graphicsView->rect( ) ) );
-}
-
-void MainWindow::on_actionReload_File_triggered( ) {
-  if( currentFile.exists( ) ) {
-    if( closeFile( ) ) {
-      open( currentFile.absoluteFilePath( ) );
-    }
-  }
-}
-
-void MainWindow::on_actionGates_triggered( bool checked ) {
-  ui->actionWires->setEnabled( checked );
-  if( checked == false ) {
-    editor->showWires( checked );
-  }
-  else {
-    editor->showWires( ui->actionWires->isChecked( ) );
-  }
-  editor->showGates( checked );
-}
-
-
-bool MainWindow::ExportToArduino( QString fname ) {
-  try {
-    if( fname.isEmpty( ) ) {
-      return( false );
-    }
-    QVector< GraphicElement* > elements = editor->getScene( )->getElements( );
-    SimulationController *sc = editor->getSimulationController( );
-    sc->stop( );
-    if( elements.isEmpty( ) ) {
-      return( false );
-    }
-    if( !fname.endsWith( ".ino" ) ) {
-      fname.append( ".ino" );
-    }
-    elements = SimulationController::sortElements( elements );
-
-
-    CodeGenerator arduino( QDir::home( ).absoluteFilePath( fname ), elements );
-    arduino.generate( );
-    sc->start( );
-    ui->statusBar->showMessage( tr( "Arduino code successfully generated." ), 2000 );
-
-    qDebug( ) << "Arduino code successfully generated.";
-  }
-  catch( std::runtime_error &e ) {
-    QMessageBox::warning( this, tr( "Error" ), tr(
-                            "<strong>Error while exporting to arduino code:</strong><br>%1" ).arg( e.what( ) ) );
-    return( false );
-  }
-
-  return( true );
-}
-
-bool MainWindow::on_actionExport_to_Arduino_triggered( ) {
-
-  QString fname = QFileDialog::getSaveFileName( this, tr( "Generate Arduino Code" ),
-                                                defaultDirectory.absolutePath( ), tr(
-                                                  "Arduino file (*.ino)" ) );
-
-  return( ExportToArduino( fname ) );
-}
-
-
-#define ZOOMFAC 0.1
-void MainWindow::on_actionZoom_in_triggered( ) {
-/*  QPointF scenePos = editor->getMousePos(); */
-
-/*  QPointF screenCtr = ui->graphicsView->rect().center(); */
-
-
-  ui->graphicsView->setTransformationAnchor( QGraphicsView::AnchorUnderMouse );
-  double newScale = std::round( gvzoom->scaleFactor( ) * 10 ) / 10.0 + ZOOMFAC;
-  if( newScale <= GraphicsViewZoom::maxZoom ) {
-    gvzoom->setScaleFactor( newScale );
-    zoomChanged( );
-  }
-}
-
-void MainWindow::on_actionZoom_out_triggered( ) {
-  double newScale = std::round( gvzoom->scaleFactor( ) * 10 ) / 10.0 - ZOOMFAC;
-  if( newScale >= GraphicsViewZoom::minZoom ) {
-    gvzoom->setScaleFactor( newScale );
-    zoomChanged( );
-  }
-}
-
-void MainWindow::on_actionReset_Zoom_triggered( ) {
-  gvzoom->setScaleFactor( 1.0 );
-}
-
-void MainWindow::zoomChanged( ) {
-  ui->actionZoom_in->setEnabled( gvzoom->scaleFactor( ) + ZOOMFAC <= gvzoom->maxZoom );
-  ui->actionZoom_out->setEnabled( gvzoom->scaleFactor( ) - ZOOMFAC >= gvzoom->minZoom );
-}
-
-void MainWindow::updateRecentFileActions( ) {
-  QStringList files = rfController->getFiles( );
-
-  int numRecentFiles = qMin( files.size( ), ( int ) RecentFilesController::MaxRecentFiles );
-  if( numRecentFiles > 0 ) {
-    ui->menuRecent_files->setEnabled( true );
-  }
-  for( int i = 0; i < numRecentFiles; ++i ) {
-    QString text = QString( "&%1 %2" ).arg( i + 1 ).arg( QFileInfo( files[ i ] ).fileName( ) );
-    recentFileActs[ i ]->setText( text );
-    recentFileActs[ i ]->setData( files[ i ] );
-    recentFileActs[ i ]->setVisible( true );
-  }
-  for( int i = numRecentFiles; i < RecentFilesController::MaxRecentFiles; ++i ) {
-    recentFileActs[ i ]->setVisible( false );
-  }
-}
-
-void MainWindow::openRecentFile( ) {
-  QAction *action = qobject_cast< QAction* >( sender( ) );
-  if( action ) {
-    QString fileName = action->data( ).toString( );
-
-    open( fileName );
-  }
-}
-
-void MainWindow::createRecentFileActions( ) {
-  for( int i = 0; i < RecentFilesController::MaxRecentFiles; ++i ) {
-    recentFileActs[ i ] = new QAction( this );
-    recentFileActs[ i ]->setVisible( false );
-    connect( recentFileActs[ i ], &QAction::triggered, this, &MainWindow::openRecentFile );
-    ui->menuRecent_files->addAction( recentFileActs[ i ] );
-  }
-  updateRecentFileActions( );
-  for( int i = 0; i < RecentFilesController::MaxRecentFiles; ++i ) {
-    ui->menuRecent_files->addAction( recentFileActs[ i ] );
-  }
-}
-
-void MainWindow::on_actionPrint_triggered( ) {
-
-  QString pdfFile =
-    QFileDialog::getSaveFileName( this, tr( "Export to PDF" ), defaultDirectory.absolutePath( ), tr(
-                                    "PDF files (*.pdf)" ) );
-  if( pdfFile.isEmpty( ) ) {
-    return;
-  }
-  if( !pdfFile.toLower( ).endsWith( ".pdf" ) ) {
-    pdfFile.append( ".pdf" );
-  }
-  QPrinter printer( QPrinter::HighResolution );
-  printer.setPageSize( QPrinter::A4 );
-  printer.setOrientation( QPrinter::Portrait );
-  printer.setOutputFormat( QPrinter::PdfFormat );
-  printer.setOutputFileName( pdfFile );
-
-
-  QPainter p;
-  if( !p.begin( &printer ) ) {
-
-    QMessageBox::warning( this, tr( "ERROR" ), tr( "Could not print this circuit to PDF." ), QMessageBox::Ok );
-    return;
-  }
-  editor->getScene( )->render( &p, QRectF( ), editor->getScene( )->itemsBoundingRect( ).adjusted( -64, -64, 64, 64 ) );
-  p.end( );
-}
-
-void MainWindow::on_actionEnglish_triggered( ) {
-  if( translator ) {
-    qApp->removeTranslator( translator );
-  }
-  translator = new QTranslator( this );
-  if( translator->load( "://wpanda_en.qm" ) ) {
-    qApp->installTranslator( translator );
-    ui->retranslateUi( this );
-  }
-  else {
-    QMessageBox::critical( this, "Error!", "Error loading translation!" );
-  }
-}
-
-void MainWindow::on_actionPortuguese_triggered( ) {
-  if( translator ) {
-    qApp->removeTranslator( translator );
-  }
-  translator = new QTranslator( this );
-  if( translator->load( "://wpanda_pt.qm" ) ) {
-    qApp->installTranslator( translator );
-    ui->retranslateUi( this );
-  }
-  else {
-    QMessageBox::critical( this, "Error!", "Error loading translation!" );
-  }
-}
->>>>>>> f92a82d4
+}