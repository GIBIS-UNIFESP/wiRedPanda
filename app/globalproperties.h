--- conflicted
+++ resolved
@@ -14,11 +14,7 @@
 public:
     static QString currentFile;
     static bool soundEnabled;
-<<<<<<< HEAD
     static bool verbose;
-
-=======
->>>>>>> 26691c72
     static double toDouble(const QString &txtVersion, bool *ok);
     static double version;
 };