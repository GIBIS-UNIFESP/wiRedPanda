--- conflicted
+++ resolved
@@ -12,16 +12,8 @@
 class GlobalProperties
 {
 public:
-<<<<<<< HEAD
-    static QString currentFile;
-    static bool soundEnabled;
-    static bool verbose;
-    static double toDouble(const QString &txtVersion, bool *ok);
-    static double version;
-=======
     inline static QString currentFile = {};
     inline static bool soundEnabled = true;
     inline static bool verbose = true;
     inline static const double version = QString(APP_VERSION).toDouble();
->>>>>>> 30958325
 };