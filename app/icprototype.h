--- conflicted
+++ resolved
@@ -17,13 +17,7 @@
 class ICPrototype
 {
 public:
-<<<<<<< HEAD
-    ICPrototype(const QString &fileName);
-    bool reload();
-=======
     explicit ICPrototype(const QString &fileName);
->>>>>>> 26691c72
-
     ICMapping *generateMapping() const;
     QString baseName() const;
     QString fileName() const;
@@ -35,7 +29,7 @@
     int outputSize() const;
     void fileName(const QString &newFileName);
     void insertICObserver(IC *ic);
-    void reload();
+    bool reload();
     void removeICObserver(IC *ic);
 
 private:
