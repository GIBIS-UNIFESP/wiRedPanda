--- conflicted
+++ resolved
@@ -40,7 +40,6 @@
       <string>Title</string>
      </property>
      <layout class="QGridLayout" name="gridLayout_2">
-<<<<<<< HEAD
       <item row="16" column="0">
        <widget class="QLabel" name="labelTrigger">
         <property name="text">
@@ -66,11 +65,68 @@
        </widget>
       </item>
       <item row="14" column="1">
-=======
-      <item row="0" column="0">
-       <widget class="QLabel" name="labelLabels">
+       <widget class="QComboBox" name="comboBoxAudio">
+        <item>
+         <property name="text">
+          <string>C6</string>
+         </property>
+        </item>
+        <item>
+         <property name="text">
+          <string>D6</string>
+         </property>
+        </item>
+        <item>
+         <property name="text">
+          <string>E6</string>
+         </property>
+        </item>
+        <item>
+         <property name="text">
+          <string>F6</string>
+         </property>
+        </item>
+        <item>
+         <property name="text">
+          <string>G6</string>
+         </property>
+        </item>
+        <item>
+         <property name="text">
+          <string>A7</string>
+         </property>
+        </item>
+        <item>
+         <property name="text">
+          <string>B7</string>
+         </property>
+        </item>
+        <item>
+         <property name="text">
+          <string>C7</string>
+         </property>
+        </item>
+       </widget>
+      </item>
+      <item row="19" column="0" colspan="2">
+       <widget class="QTableWidget" name="truthTable">
+        <property name="enabled">
+         <bool>true</bool>
+        </property>
+       </widget>
+      </item>
+      <item row="17" column="1">
+       <widget class="QSpinBox" name="spinBoxPriority">
+        <property name="maximum">
+         <number>9</number>
+        </property>
+       </widget>
+      </item>
+      <item row="8" column="1">
+       <widget class="QCheckBox" name="checkBoxLocked">
         <property name="text">
          <string>Label:</string>
+         <string/>
         </property>
        </widget>
       </item>
@@ -97,125 +153,6 @@
          <string>Priority:</string>
         </property>
        </widget>
-      </item>
-      <item row="4" column="0">
-       <widget class="QLabel" name="labelOutputs">
-        <property name="text">
-         <string>Output Ports:</string>
-        </property>
-       </widget>
-      </item>
-      <item row="2" column="1">
-       <widget class="QComboBox" name="comboBoxInputSize"/>
-      </item>
-      <item row="19" column="1">
-       <widget class="QSpinBox" name="spinBoxPriority">
-        <property name="maximum">
-         <number>9</number>
-        </property>
-       </widget>
-      </item>
-      <item row="18" column="1">
-       <widget class="QLineEdit" name="lineEditTrigger"/>
-      </item>
-      <item row="11" column="0">
-       <widget class="QLabel" name="labelColor">
-        <property name="text">
-         <string>Color:</string>
-        </property>
-       </widget>
-      </item>
-      <item row="13" column="0">
-       <widget class="QLabel" name="labelAudio">
-        <property name="text">
-         <string>Audio:</string>
-        </property>
-       </widget>
-      </item>
-      <item row="15" column="0">
-       <widget class="QLabel" name="labelAudioBox">
-        <property name="text">
-         <string>Audio:</string>
-        </property>
-       </widget>
-      </item>
-      <item row="7" column="1">
-       <widget class="QCheckBox" name="checkBoxLocked">
-        <property name="text">
-         <string/>
-        </property>
-       </widget>
-      </item>
-      <item row="0" column="1">
-       <widget class="QLineEdit" name="lineEditElementLabel"/>
-      </item>
-      <item row="13" column="1">
->>>>>>> b84dea37
-       <widget class="QComboBox" name="comboBoxAudio">
-        <item>
-         <property name="text">
-          <string>C6</string>
-         </property>
-        </item>
-        <item>
-         <property name="text">
-          <string>D6</string>
-         </property>
-        </item>
-        <item>
-         <property name="text">
-          <string>E6</string>
-         </property>
-        </item>
-        <item>
-         <property name="text">
-          <string>F6</string>
-         </property>
-        </item>
-        <item>
-         <property name="text">
-          <string>G6</string>
-         </property>
-        </item>
-        <item>
-         <property name="text">
-          <string>A7</string>
-         </property>
-        </item>
-        <item>
-         <property name="text">
-          <string>B7</string>
-         </property>
-        </item>
-        <item>
-         <property name="text">
-          <string>C7</string>
-         </property>
-        </item>
-       </widget>
-      </item>
-<<<<<<< HEAD
-      <item row="19" column="0" colspan="2">
-       <widget class="QTableWidget" name="truthTable">
-        <property name="enabled">
-         <bool>true</bool>
-        </property>
-       </widget>
-      </item>
-      <item row="17" column="1">
-       <widget class="QSpinBox" name="spinBoxPriority">
-        <property name="maximum">
-         <number>9</number>
-        </property>
-       </widget>
-      </item>
-      <item row="8" column="1">
-       <widget class="QCheckBox" name="checkBoxLocked">
-        <property name="text">
-         <string/>
-        </property>
-       </widget>
-      </item>
       <item row="18" column="0" colspan="2">
        <layout class="QHBoxLayout" name="horizontalLayout">
         <property name="spacing">
@@ -269,37 +206,130 @@
         </item>
        </layout>
       </item>
+      <item row="4" column="0">
+       <widget class="QLabel" name="labelOutputs">
+        <property name="text">
+         <string>Output Ports:</string>
+        </property>
+       </widget>
+      </item>
+      <item row="2" column="1">
+       <widget class="QComboBox" name="comboBoxInputSize"/>
+      </item>
+      <item row="19" column="1">
+       <widget class="QSpinBox" name="spinBoxPriority">
+        <property name="maximum">
+         <number>9</number>
+        </property>
+       </widget>
+      </item>
+      <item row="18" column="1">
+       <widget class="QLineEdit" name="lineEditTrigger"/>
+      </item>
+      <item row="11" column="0">
+       <widget class="QLabel" name="labelColor">
+        <property name="text">
+         <string>Color:</string>
+        </property>
+       </widget>
+      </item>
+      <item row="13" column="0">
+       <widget class="QLabel" name="labelAudio">
+        <property name="text">
+         <string>Audio:</string>
+        </property>
+       </widget>
+      </item>
+      <item row="15" column="0">
+       <widget class="QLabel" name="labelAudioBox">
+        <property name="text">
+         <string>Audio:</string>
+        </property>
+       </widget>
+      </item>
+      <item row="7" column="1">
+       <widget class="QCheckBox" name="checkBoxLocked">
+        <property name="text">
+         <string/>
+        </property>
+       </widget>
+      </item>
+      <item row="0" column="1">
+       <widget class="QLineEdit" name="lineEditElementLabel"/>
+      </item>
+      <item row="13" column="1">
+       <widget class="QComboBox" name="comboBoxAudio">
+        <item>
+         <property name="text">
+          <string>C6</string>
+         </property>
+        </item>
+        <item>
+         <property name="text">
+          <string>D6</string>
+         </property>
+        </item>
+        <item>
+         <property name="text">
+          <string>E6</string>
+         </property>
+        </item>
+        <item>
+         <property name="text">
+          <string>F6</string>
+         </property>
+        </item>
+        <item>
+         <property name="text">
+          <string>G6</string>
+         </property>
+        </item>
+        <item>
+         <property name="text">
+          <string>A7</string>
+         </property>
+        </item>
+        <item>
+         <property name="text">
+          <string>B7</string>
+         </property>
+        </item>
+        <item>
+         <property name="text">
+          <string>C7</string>
+         </property>
+        </item>
+       </widget>
+      </item>
+      <item row="18" column="0">
+       <widget class="QLabel" name="labelTrigger">
+        <property name="text">
+         <string>Trigger:</string>
+        </property>
+       </widget>
+      </item>
+      <item row="9" column="0">
+       <widget class="QLabel" name="labelFrequency">
+        <property name="text">
+         <string>Frequency:</string>
+        </property>
+       </widget>
+      </item>
+      <item row="6" column="1">
+       <widget class="QComboBox" name="comboBoxValue"/>
+      </item>
+      <item row="7" column="0">
+       <widget class="QLabel" name="labelLocked">
+        <property name="text">
+         <string>Locked:</string>
+        </property>
+       </widget>
+      </item>
+      <item row="9" column="1">
       <item row="16" column="1">
        <widget class="QLineEdit" name="lineEditTrigger"/>
       </item>
       <item row="10" column="1">
-=======
-      <item row="18" column="0">
-       <widget class="QLabel" name="labelTrigger">
-        <property name="text">
-         <string>Trigger:</string>
-        </property>
-       </widget>
-      </item>
-      <item row="9" column="0">
-       <widget class="QLabel" name="labelFrequency">
-        <property name="text">
-         <string>Frequency:</string>
-        </property>
-       </widget>
-      </item>
-      <item row="6" column="1">
-       <widget class="QComboBox" name="comboBoxValue"/>
-      </item>
-      <item row="7" column="0">
-       <widget class="QLabel" name="labelLocked">
-        <property name="text">
-         <string>Locked:</string>
-        </property>
-       </widget>
-      </item>
-      <item row="9" column="1">
->>>>>>> b84dea37
        <widget class="QDoubleSpinBox" name="doubleSpinBoxFrequency">
         <property name="specialValueText">
          <string/>
@@ -321,7 +351,8 @@
         </property>
        </widget>
       </item>
-<<<<<<< HEAD
+      <item row="14" column="0" colspan="2">
+       <widget class="QPushButton" name="pushButtonAudioBox">
       <item row="12" column="1">
        <widget class="QComboBox" name="comboBoxColor">
         <property name="currentText">
@@ -369,65 +400,24 @@
       <item row="12" column="0">
        <widget class="QLabel" name="labelColor">
         <property name="text">
-         <string>Color:</string>
-        </property>
-       </widget>
-      </item>
+         <string>Browse Audio</string>
+        </property>
+       </widget>
+      </item>
+      <item row="15" column="1">
+       <widget class="QLabel" name="labelCurrentAudioBox">
       <item row="9" column="0">
        <widget class="QLabel" name="labelDelay">
         <property name="text">
          <string>Delay:</string>
-        </property>
-       </widget>
-      </item>
+         <string/>
+        </property>
+       </widget>
+      </item>
+      <item row="6" column="0">
+       <widget class="QLabel" name="labelValue">
       <item row="10" column="0">
        <widget class="QLabel" name="labelFrequency">
-        <property name="text">
-         <string>Frequency:</string>
-        </property>
-       </widget>
-      </item>
-      <item row="2" column="0">
-       <widget class="QLabel" name="labelInputs">
-        <property name="text">
-         <string>Input Ports:</string>
-        </property>
-       </widget>
-      </item>
-      <item row="4" column="1">
-       <widget class="QComboBox" name="comboBoxOutputSize"/>
-      </item>
-      <item row="8" column="0">
-       <widget class="QLabel" name="labelLocked">
-        <property name="text">
-         <string>Locked:</string>
-        </property>
-       </widget>
-      </item>
-      <item row="7" column="1">
-       <widget class="QComboBox" name="comboBoxNode"/>
-      </item>
-      <item row="7" column="0">
-       <widget class="QLabel" name="labelNode">
-        <property name="text">
-         <string>Node:</string>
-=======
-      <item row="14" column="0" colspan="2">
-       <widget class="QPushButton" name="pushButtonAudioBox">
-        <property name="text">
-         <string>Browse Audio</string>
-        </property>
-       </widget>
-      </item>
-      <item row="15" column="1">
-       <widget class="QLabel" name="labelCurrentAudioBox">
-        <property name="text">
-         <string/>
-        </property>
-       </widget>
-      </item>
-      <item row="6" column="0">
-       <widget class="QLabel" name="labelValue">
         <property name="text">
          <string>Value:</string>
         </property>
@@ -437,7 +427,7 @@
        <layout class="QHBoxLayout" name="horizontalLayout">
         <property name="spacing">
          <number>6</number>
->>>>>>> b84dea37
+         <string>Frequency:</string>
         </property>
         <property name="sizeConstraint">
          <enum>QLayout::SizeConstraint::SetNoConstraint</enum>
@@ -486,6 +476,27 @@
          </widget>
         </item>
        </layout>
+       </widget>
+      </item>
+      <item row="4" column="1">
+       <widget class="QComboBox" name="comboBoxOutputSize"/>
+      </item>
+      <item row="8" column="0">
+       <widget class="QLabel" name="labelLocked">
+        <property name="text">
+         <string>Locked:</string>
+        </property>
+       </widget>
+      </item>
+      <item row="7" column="1">
+       <widget class="QComboBox" name="comboBoxNode"/>
+      </item>
+      <item row="7" column="0">
+       <widget class="QLabel" name="labelNode">
+        <property name="text">
+         <string>Node:</string>
+        </property>
+       </widget>
       </item>
      </layout>
     </widget>
