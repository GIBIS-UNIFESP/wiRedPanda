<?xml version="1.0" encoding="UTF-8"?>
<ui version="4.0">
 <class>ElementEditor</class>
 <widget class="QWidget" name="ElementEditor">
  <property name="geometry">
   <rect>
    <x>0</x>
    <y>0</y>
<<<<<<< HEAD
    <width>328</width>
    <height>716</height>
=======
    <width>304</width>
    <height>395</height>
>>>>>>> 298cc964
   </rect>
  </property>
  <property name="windowTitle">
   <string>Form</string>
  </property>
  <layout class="QGridLayout" name="gridLayout">
   <property name="leftMargin">
    <number>0</number>
   </property>
   <property name="topMargin">
    <number>0</number>
   </property>
   <property name="rightMargin">
    <number>0</number>
   </property>
   <property name="bottomMargin">
    <number>0</number>
   </property>
   <property name="spacing">
    <number>0</number>
   </property>
   <item row="0" column="0">
    <widget class="QGroupBox" name="groupBox">
     <property name="font">
      <font>
       <bold>true</bold>
      </font>
     </property>
     <property name="title">
      <string>Title</string>
     </property>
     <layout class="QGridLayout" name="gridLayout_2">
<<<<<<< HEAD
      <item row="13" column="2">
       <widget class="QComboBox" name="comboBoxColor">
        <property name="currentText">
         <string/>
        </property>
       </widget>
      </item>
      <item row="13" column="0">
       <widget class="QLabel" name="labelColor">
        <property name="text">
         <string>Color:</string>
        </property>
       </widget>
      </item>
      <item row="21" column="2">
       <widget class="QSpinBox" name="spinBoxPriority">
        <property name="maximum">
         <number>9</number>
        </property>
       </widget>
      </item>
      <item row="2" column="0">
=======
      <item row="0" column="0">
       <widget class="QLabel" name="labelLabels">
        <property name="text">
         <string>Label:</string>
        </property>
       </widget>
      </item>
      <item row="0" column="1">
       <widget class="QLineEdit" name="lineEditElementLabel"/>
      </item>
      <item row="1" column="0">
>>>>>>> 298cc964
       <widget class="QLabel" name="labelInputs">
        <property name="text">
         <string>Inputs:</string>
        </property>
       </widget>
      </item>
<<<<<<< HEAD
      <item row="8" column="2">
       <widget class="QCheckBox" name="checkBoxLocked">
        <property name="text">
         <string/>
        </property>
       </widget>
      </item>
      <item row="11" column="0">
       <widget class="QLabel" name="labelFrequency">
        <property name="text">
         <string>Frequency:</string>
        </property>
       </widget>
      </item>
      <item row="9" column="0">
       <widget class="QLabel" name="labelDelay">
        <property name="text">
         <string>Delay:</string>
        </property>
       </widget>
      </item>
      <item row="15" column="0">
       <widget class="QLabel" name="labelAudio">
=======
      <item row="1" column="1">
       <widget class="QComboBox" name="comboBoxInputSize"/>
      </item>
      <item row="2" column="0">
       <widget class="QLabel" name="labelOutputs">
        <property name="text">
         <string>Outputs:</string>
        </property>
       </widget>
      </item>
      <item row="2" column="1">
       <widget class="QComboBox" name="comboBoxOutputSize"/>
      </item>
      <item row="3" column="0">
       <widget class="QLabel" name="labelValue">
>>>>>>> 298cc964
        <property name="text">
         <string>Value:</string>
        </property>
       </widget>
      </item>
<<<<<<< HEAD
      <item row="17" column="2">
       <widget class="QLabel" name="labelCurrentAudioBox">
        <property name="text">
         <string/>
        </property>
       </widget>
      </item>
      <item row="23" column="0" colspan="3">
       <layout class="QHBoxLayout" name="horizontalLayout">
        <property name="spacing">
         <number>6</number>
        </property>
        <property name="sizeConstraint">
         <enum>QLayout::SetDefaultConstraint</enum>
        </property>
        <item>
         <widget class="QPushButton" name="pushButtonTruthTable">
          <property name="enabled">
           <bool>true</bool>
          </property>
          <property name="text">
           <string>TruthTable</string>
          </property>
         </widget>
        </item>
        <item>
         <widget class="QPushButton" name="pushButtonChangeSkin">
          <property name="text">
           <string>Change skin to ...</string>
          </property>
         </widget>
        </item>
        <item>
         <widget class="QPushButton" name="pushButtonDefaultSkin">
          <property name="sizePolicy">
           <sizepolicy hsizetype="Maximum" vsizetype="Fixed">
            <horstretch>0</horstretch>
            <verstretch>0</verstretch>
           </sizepolicy>
          </property>
          <property name="toolTip">
           <string>Default</string>
          </property>
          <property name="text">
           <string/>
          </property>
          <property name="icon">
           <iconset resource="resources/toolbar/toolbar.qrc">
            <normaloff>:/toolbar/default.svg</normaloff>:/toolbar/default.svg</iconset>
          </property>
          <property name="iconSize">
           <size>
            <width>16</width>
            <height>16</height>
           </size>
          </property>
         </widget>
        </item>
       </layout>
      </item>
      <item row="1" column="2">
       <widget class="QComboBox" name="comboBoxNode"/>
      </item>
      <item row="16" column="0" colspan="3">
       <widget class="QPushButton" name="pushButtonAudioBox">
        <property name="text">
         <string>Browse Audio</string>
        </property>
       </widget>
      </item>
      <item row="20" column="2">
       <widget class="QLineEdit" name="lineEditTrigger"/>
      </item>
      <item row="1" column="0">
       <widget class="QLabel" name="labelNode">
        <property name="text">
         <string>Node:</string>
        </property>
       </widget>
      </item>
      <item row="11" column="2">
       <widget class="QDoubleSpinBox" name="doubleSpinBoxFrequency">
        <property name="specialValueText">
         <string/>
        </property>
        <property name="suffix">
         <string> Hz</string>
        </property>
        <property name="decimals">
         <number>1</number>
        </property>
        <property name="minimum">
         <double>0.000000000000000</double>
        </property>
        <property name="maximum">
         <double>50.000000000000000</double>
        </property>
        <property name="singleStep">
         <double>0.100000000000000</double>
=======
      <item row="3" column="1">
       <widget class="QComboBox" name="comboBoxValue"/>
      </item>
      <item row="4" column="0">
       <widget class="QLabel" name="labelLocked">
        <property name="text">
         <string>Locked:</string>
>>>>>>> 298cc964
        </property>
       </widget>
      </item>
      <item row="4" column="1">
       <widget class="QCheckBox" name="checkBoxLocked">
        <property name="text">
         <string/>
        </property>
       </widget>
      </item>
<<<<<<< HEAD
      <item row="4" column="2">
       <widget class="QComboBox" name="comboBoxOutputSize"/>
      </item>
      <item row="0" column="2">
       <widget class="QLineEdit" name="lineEditElementLabel"/>
      </item>
      <item row="17" column="0">
       <widget class="QLabel" name="labelAudioBox">
=======
      <item row="5" column="0">
       <widget class="QLabel" name="labelFrequency">
>>>>>>> 298cc964
        <property name="text">
         <string>Audio:</string>
        </property>
       </widget>
      </item>
<<<<<<< HEAD
      <item row="2" column="2">
       <widget class="QComboBox" name="comboBoxInputSize"/>
      </item>
      <item row="0" column="0">
       <widget class="QLabel" name="labelLabels">
        <property name="text">
         <string>Label:</string>
        </property>
       </widget>
      </item>
      <item row="20" column="0">
       <widget class="QLabel" name="labelTrigger">
=======
      <item row="5" column="1">
       <widget class="QDoubleSpinBox" name="doubleSpinBoxFrequency">
        <property name="specialValueText">
         <string/>
        </property>
        <property name="suffix">
         <string> Hz</string>
        </property>
        <property name="decimals">
         <number>1</number>
        </property>
        <property name="minimum">
         <double>0.000000000000000</double>
        </property>
        <property name="maximum">
         <double>50.000000000000000</double>
        </property>
        <property name="singleStep">
         <double>0.100000000000000</double>
        </property>
       </widget>
      </item>
      <item row="6" column="0">
       <widget class="QLabel" name="labelColor">
>>>>>>> 298cc964
        <property name="text">
         <string>Trigger:</string>
        </property>
       </widget>
      </item>
<<<<<<< HEAD
      <item row="6" column="2">
       <widget class="QComboBox" name="comboBoxValue"/>
      </item>
      <item row="6" column="0">
       <widget class="QLabel" name="labelValue">
        <property name="text">
         <string>Value:</string>
        </property>
       </widget>
      </item>
      <item row="8" column="0">
       <widget class="QLabel" name="labelLocked">
        <property name="text">
         <string>Locked:</string>
        </property>
       </widget>
      </item>
      <item row="21" column="0">
       <widget class="QLabel" name="labelPriority">
        <property name="text">
         <string>Priority:</string>
        </property>
       </widget>
      </item>
      <item row="15" column="2">
=======
      <item row="6" column="1">
       <widget class="QComboBox" name="comboBoxColor">
        <property name="currentText">
         <string/>
        </property>
       </widget>
      </item>
      <item row="7" column="0">
       <widget class="QLabel" name="labelAudio">
        <property name="text">
         <string>Audio:</string>
        </property>
       </widget>
      </item>
      <item row="7" column="1">
>>>>>>> 298cc964
       <widget class="QComboBox" name="comboBoxAudio">
        <item>
         <property name="text">
          <string>C6</string>
         </property>
        </item>
        <item>
         <property name="text">
          <string>D6</string>
         </property>
        </item>
        <item>
         <property name="text">
          <string>E6</string>
         </property>
        </item>
        <item>
         <property name="text">
          <string>F6</string>
         </property>
        </item>
        <item>
         <property name="text">
          <string>G6</string>
         </property>
        </item>
        <item>
         <property name="text">
          <string>A7</string>
         </property>
        </item>
        <item>
         <property name="text">
          <string>B7</string>
         </property>
        </item>
        <item>
         <property name="text">
          <string>C7</string>
         </property>
        </item>
       </widget>
      </item>
<<<<<<< HEAD
      <item row="9" column="2">
       <widget class="QDoubleSpinBox" name="doubleSpinBoxDelay">
        <property name="suffix">
         <string> Hz</string>
        </property>
        <property name="decimals">
         <number>1</number>
        </property>
       </widget>
      </item>
=======
      <item row="8" column="0">
       <widget class="QLabel" name="labelAudioBox">
        <property name="text">
         <string>Audio:</string>
        </property>
       </widget>
      </item>
      <item row="8" column="1">
       <layout class="QHBoxLayout" name="horizontalLayout_2">
        <item>
         <widget class="QLineEdit" name="lineCurrentAudioBox">
          <property name="readOnly">
           <bool>true</bool>
          </property>
         </widget>
        </item>
        <item>
         <widget class="QPushButton" name="pushButtonAudioBox">
          <property name="sizePolicy">
           <sizepolicy hsizetype="Fixed" vsizetype="Fixed">
            <horstretch>0</horstretch>
            <verstretch>0</verstretch>
           </sizepolicy>
          </property>
          <property name="maximumSize">
           <size>
            <width>28</width>
            <height>16777215</height>
           </size>
          </property>
          <property name="text">
           <string>...</string>
          </property>
         </widget>
        </item>
       </layout>
      </item>
      <item row="9" column="0">
       <widget class="QLabel" name="labelTrigger">
        <property name="text">
         <string>Trigger:</string>
        </property>
       </widget>
      </item>
      <item row="9" column="1">
       <widget class="QLineEdit" name="lineEditTrigger"/>
      </item>
      <item row="10" column="0">
       <widget class="QLabel" name="labelPriority">
        <property name="text">
         <string>Priority:</string>
        </property>
       </widget>
      </item>
      <item row="10" column="1">
       <widget class="QSpinBox" name="spinBoxPriority">
        <property name="maximum">
         <number>9</number>
        </property>
       </widget>
      </item>
      <item row="11" column="0" colspan="2">
       <layout class="QHBoxLayout" name="horizontalLayout">
        <property name="spacing">
         <number>6</number>
        </property>
        <property name="sizeConstraint">
         <enum>QLayout::SetNoConstraint</enum>
        </property>
        <item>
         <widget class="QPushButton" name="pushButtonTruthTable">
          <property name="enabled">
           <bool>true</bool>
          </property>
          <property name="text">
           <string>TruthTable</string>
          </property>
         </widget>
        </item>
        <item>
         <widget class="QPushButton" name="pushButtonChangeSkin">
          <property name="text">
           <string>Change skin to ...</string>
          </property>
         </widget>
        </item>
        <item>
         <widget class="QPushButton" name="pushButtonDefaultSkin">
          <property name="sizePolicy">
           <sizepolicy hsizetype="Maximum" vsizetype="Fixed">
            <horstretch>0</horstretch>
            <verstretch>0</verstretch>
           </sizepolicy>
          </property>
          <property name="toolTip">
           <string>Default</string>
          </property>
          <property name="text">
           <string/>
          </property>
          <property name="icon">
           <iconset resource="resources/toolbar/toolbar.qrc">
            <normaloff>:/toolbar/default.svg</normaloff>:/toolbar/default.svg</iconset>
          </property>
          <property name="iconSize">
           <size>
            <width>16</width>
            <height>16</height>
           </size>
          </property>
         </widget>
        </item>
       </layout>
      </item>
>>>>>>> 298cc964
     </layout>
    </widget>
   </item>
  </layout>
 </widget>
 <resources>
  <include location="resources/toolbar/toolbar.qrc"/>
 </resources>
 <connections/>
</ui><|MERGE_RESOLUTION|>--- conflicted
+++ resolved
@@ -6,13 +6,8 @@
    <rect>
     <x>0</x>
     <y>0</y>
-<<<<<<< HEAD
-    <width>328</width>
-    <height>716</height>
-=======
     <width>304</width>
     <height>395</height>
->>>>>>> 298cc964
    </rect>
   </property>
   <property name="windowTitle">
@@ -45,109 +40,222 @@
       <string>Title</string>
      </property>
      <layout class="QGridLayout" name="gridLayout_2">
-<<<<<<< HEAD
-      <item row="13" column="2">
+      <item row="0" column="0">
+       <widget class="QLabel" name="labelLabels">
+        <property name="text">
+         <string>Label:</string>
+        </property>
+       </widget>
+      </item>
+      <item row="0" column="1">
+       <widget class="QLineEdit" name="lineEditElementLabel"/>
+      </item>
+      <item row="1" column="0">
+       <widget class="QLabel" name="labelInputs">
+        <property name="text">
+         <string>Inputs:</string>
+        </property>
+       </widget>
+      </item>
+      <item row="1" column="1">
+       <widget class="QComboBox" name="comboBoxInputSize"/>
+      </item>
+      <item row="2" column="0">
+       <widget class="QLabel" name="labelOutputs">
+        <property name="text">
+         <string>Outputs:</string>
+        </property>
+       </widget>
+      </item>
+      <item row="2" column="1">
+       <widget class="QComboBox" name="comboBoxOutputSize"/>
+      </item>
+      <item row="3" column="0">
+       <widget class="QLabel" name="labelValue">
+        <property name="text">
+         <string>Delay:</string>
+        </property>
+       </widget>
+      </item>
+      <item row="3" column="1">
+       <widget class="QComboBox" name="comboBoxValue"/>
+      </item>
+      <item row="4" column="0">
+       <widget class="QLabel" name="labelLocked">
+        <property name="text">
+         <string>Locked:</string>
+        </property>
+       </widget>
+      </item>
+      <item row="4" column="1">
+       <widget class="QCheckBox" name="checkBoxLocked">
+        <property name="text">
+         <string/>
+        </property>
+       </widget>
+      </item>
+      <item row="5" column="0">
+       <widget class="QLabel" name="labelFrequency">
+        <property name="text">
+         <string>Audio:</string>
+        </property>
+       </widget>
+      </item>
+      <item row="5" column="1">
+       <widget class="QDoubleSpinBox" name="doubleSpinBoxFrequency">
+        <property name="specialValueText">
+         <string/>
+        </property>
+        <property name="suffix">
+         <string> Hz</string>
+        </property>
+        <property name="decimals">
+         <number>1</number>
+        </property>
+        <property name="minimum">
+         <double>0.000000000000000</double>
+        </property>
+        <property name="maximum">
+         <double>50.000000000000000</double>
+        </property>
+        <property name="singleStep">
+         <double>0.100000000000000</double>
+        </property>
+       </widget>
+      </item>
+      <item row="6" column="0">
+       <widget class="QLabel" name="labelColor">
+        <property name="text">
+         <string>Locked:</string>
+        </property>
+       </widget>
+      </item>
+      <item row="6" column="1">
        <widget class="QComboBox" name="comboBoxColor">
         <property name="currentText">
          <string/>
         </property>
        </widget>
       </item>
-      <item row="13" column="0">
-       <widget class="QLabel" name="labelColor">
-        <property name="text">
-         <string>Color:</string>
-        </property>
-       </widget>
-      </item>
-      <item row="21" column="2">
+      <item row="7" column="0">
+       <widget class="QLabel" name="labelAudio">
+        <property name="text">
+         <string>Audio:</string>
+        </property>
+       </widget>
+      </item>
+      <item row="7" column="1">
+       <widget class="QComboBox" name="comboBoxAudio">
+        <item>
+         <property name="text">
+          <string>C6</string>
+         </property>
+        </item>
+        <item>
+         <property name="text">
+          <string>D6</string>
+         </property>
+        </item>
+        <item>
+         <property name="text">
+          <string>E6</string>
+         </property>
+        </item>
+        <item>
+         <property name="text">
+          <string>F6</string>
+         </property>
+        </item>
+        <item>
+         <property name="text">
+          <string>G6</string>
+         </property>
+        </item>
+        <item>
+         <property name="text">
+          <string>A7</string>
+         </property>
+        </item>
+        <item>
+         <property name="text">
+          <string>B7</string>
+         </property>
+        </item>
+        <item>
+         <property name="text">
+          <string>C7</string>
+         </property>
+        </item>
+       </widget>
+      </item>
+      <item row="8" column="0">
+       <widget class="QLabel" name="labelAudioBox">
+        <property name="text">
+         <string>Audio:</string>
+        </property>
+       </widget>
+      </item>
+      <item row="8" column="1">
+       <layout class="QHBoxLayout" name="horizontalLayout_2">
+        <item>
+         <widget class="QLineEdit" name="lineCurrentAudioBox">
+          <property name="readOnly">
+           <bool>true</bool>
+          </property>
+         </widget>
+        </item>
+        <item>
+         <widget class="QPushButton" name="pushButtonAudioBox">
+          <property name="sizePolicy">
+           <sizepolicy hsizetype="Fixed" vsizetype="Fixed">
+            <horstretch>0</horstretch>
+            <verstretch>0</verstretch>
+           </sizepolicy>
+          </property>
+          <property name="maximumSize">
+           <size>
+            <width>28</width>
+            <height>16777215</height>
+           </size>
+          </property>
+          <property name="text">
+           <string>...</string>
+          </property>
+         </widget>
+        </item>
+       </layout>
+      </item>
+      <item row="9" column="0">
+       <widget class="QLabel" name="labelTrigger">
+        <property name="text">
+         <string>Trigger:</string>
+        </property>
+       </widget>
+      </item>
+      <item row="9" column="1">
+       <widget class="QLineEdit" name="lineEditTrigger"/>
+      </item>
+      <item row="10" column="0">
+       <widget class="QLabel" name="labelPriority">
+        <property name="text">
+         <string>Priority:</string>
+        </property>
+       </widget>
+      </item>
+      <item row="10" column="1">
        <widget class="QSpinBox" name="spinBoxPriority">
         <property name="maximum">
          <number>9</number>
         </property>
        </widget>
       </item>
-      <item row="2" column="0">
-=======
-      <item row="0" column="0">
-       <widget class="QLabel" name="labelLabels">
-        <property name="text">
-         <string>Label:</string>
-        </property>
-       </widget>
-      </item>
-      <item row="0" column="1">
-       <widget class="QLineEdit" name="lineEditElementLabel"/>
-      </item>
-      <item row="1" column="0">
->>>>>>> 298cc964
-       <widget class="QLabel" name="labelInputs">
-        <property name="text">
-         <string>Inputs:</string>
-        </property>
-       </widget>
-      </item>
-<<<<<<< HEAD
-      <item row="8" column="2">
-       <widget class="QCheckBox" name="checkBoxLocked">
-        <property name="text">
-         <string/>
-        </property>
-       </widget>
-      </item>
-      <item row="11" column="0">
-       <widget class="QLabel" name="labelFrequency">
-        <property name="text">
-         <string>Frequency:</string>
-        </property>
-       </widget>
-      </item>
-      <item row="9" column="0">
-       <widget class="QLabel" name="labelDelay">
-        <property name="text">
-         <string>Delay:</string>
-        </property>
-       </widget>
-      </item>
-      <item row="15" column="0">
-       <widget class="QLabel" name="labelAudio">
-=======
-      <item row="1" column="1">
-       <widget class="QComboBox" name="comboBoxInputSize"/>
-      </item>
-      <item row="2" column="0">
-       <widget class="QLabel" name="labelOutputs">
-        <property name="text">
-         <string>Outputs:</string>
-        </property>
-       </widget>
-      </item>
-      <item row="2" column="1">
-       <widget class="QComboBox" name="comboBoxOutputSize"/>
-      </item>
-      <item row="3" column="0">
-       <widget class="QLabel" name="labelValue">
->>>>>>> 298cc964
-        <property name="text">
-         <string>Value:</string>
-        </property>
-       </widget>
-      </item>
-<<<<<<< HEAD
-      <item row="17" column="2">
-       <widget class="QLabel" name="labelCurrentAudioBox">
-        <property name="text">
-         <string/>
-        </property>
-       </widget>
-      </item>
-      <item row="23" column="0" colspan="3">
+      <item row="11" column="0" colspan="2">
        <layout class="QHBoxLayout" name="horizontalLayout">
         <property name="spacing">
          <number>6</number>
         </property>
         <property name="sizeConstraint">
-         <enum>QLayout::SetDefaultConstraint</enum>
+         <enum>QLayout::SetNoConstraint</enum>
         </property>
         <item>
          <widget class="QPushButton" name="pushButtonTruthTable">
@@ -194,339 +302,6 @@
         </item>
        </layout>
       </item>
-      <item row="1" column="2">
-       <widget class="QComboBox" name="comboBoxNode"/>
-      </item>
-      <item row="16" column="0" colspan="3">
-       <widget class="QPushButton" name="pushButtonAudioBox">
-        <property name="text">
-         <string>Browse Audio</string>
-        </property>
-       </widget>
-      </item>
-      <item row="20" column="2">
-       <widget class="QLineEdit" name="lineEditTrigger"/>
-      </item>
-      <item row="1" column="0">
-       <widget class="QLabel" name="labelNode">
-        <property name="text">
-         <string>Node:</string>
-        </property>
-       </widget>
-      </item>
-      <item row="11" column="2">
-       <widget class="QDoubleSpinBox" name="doubleSpinBoxFrequency">
-        <property name="specialValueText">
-         <string/>
-        </property>
-        <property name="suffix">
-         <string> Hz</string>
-        </property>
-        <property name="decimals">
-         <number>1</number>
-        </property>
-        <property name="minimum">
-         <double>0.000000000000000</double>
-        </property>
-        <property name="maximum">
-         <double>50.000000000000000</double>
-        </property>
-        <property name="singleStep">
-         <double>0.100000000000000</double>
-=======
-      <item row="3" column="1">
-       <widget class="QComboBox" name="comboBoxValue"/>
-      </item>
-      <item row="4" column="0">
-       <widget class="QLabel" name="labelLocked">
-        <property name="text">
-         <string>Locked:</string>
->>>>>>> 298cc964
-        </property>
-       </widget>
-      </item>
-      <item row="4" column="1">
-       <widget class="QCheckBox" name="checkBoxLocked">
-        <property name="text">
-         <string/>
-        </property>
-       </widget>
-      </item>
-<<<<<<< HEAD
-      <item row="4" column="2">
-       <widget class="QComboBox" name="comboBoxOutputSize"/>
-      </item>
-      <item row="0" column="2">
-       <widget class="QLineEdit" name="lineEditElementLabel"/>
-      </item>
-      <item row="17" column="0">
-       <widget class="QLabel" name="labelAudioBox">
-=======
-      <item row="5" column="0">
-       <widget class="QLabel" name="labelFrequency">
->>>>>>> 298cc964
-        <property name="text">
-         <string>Audio:</string>
-        </property>
-       </widget>
-      </item>
-<<<<<<< HEAD
-      <item row="2" column="2">
-       <widget class="QComboBox" name="comboBoxInputSize"/>
-      </item>
-      <item row="0" column="0">
-       <widget class="QLabel" name="labelLabels">
-        <property name="text">
-         <string>Label:</string>
-        </property>
-       </widget>
-      </item>
-      <item row="20" column="0">
-       <widget class="QLabel" name="labelTrigger">
-=======
-      <item row="5" column="1">
-       <widget class="QDoubleSpinBox" name="doubleSpinBoxFrequency">
-        <property name="specialValueText">
-         <string/>
-        </property>
-        <property name="suffix">
-         <string> Hz</string>
-        </property>
-        <property name="decimals">
-         <number>1</number>
-        </property>
-        <property name="minimum">
-         <double>0.000000000000000</double>
-        </property>
-        <property name="maximum">
-         <double>50.000000000000000</double>
-        </property>
-        <property name="singleStep">
-         <double>0.100000000000000</double>
-        </property>
-       </widget>
-      </item>
-      <item row="6" column="0">
-       <widget class="QLabel" name="labelColor">
->>>>>>> 298cc964
-        <property name="text">
-         <string>Trigger:</string>
-        </property>
-       </widget>
-      </item>
-<<<<<<< HEAD
-      <item row="6" column="2">
-       <widget class="QComboBox" name="comboBoxValue"/>
-      </item>
-      <item row="6" column="0">
-       <widget class="QLabel" name="labelValue">
-        <property name="text">
-         <string>Value:</string>
-        </property>
-       </widget>
-      </item>
-      <item row="8" column="0">
-       <widget class="QLabel" name="labelLocked">
-        <property name="text">
-         <string>Locked:</string>
-        </property>
-       </widget>
-      </item>
-      <item row="21" column="0">
-       <widget class="QLabel" name="labelPriority">
-        <property name="text">
-         <string>Priority:</string>
-        </property>
-       </widget>
-      </item>
-      <item row="15" column="2">
-=======
-      <item row="6" column="1">
-       <widget class="QComboBox" name="comboBoxColor">
-        <property name="currentText">
-         <string/>
-        </property>
-       </widget>
-      </item>
-      <item row="7" column="0">
-       <widget class="QLabel" name="labelAudio">
-        <property name="text">
-         <string>Audio:</string>
-        </property>
-       </widget>
-      </item>
-      <item row="7" column="1">
->>>>>>> 298cc964
-       <widget class="QComboBox" name="comboBoxAudio">
-        <item>
-         <property name="text">
-          <string>C6</string>
-         </property>
-        </item>
-        <item>
-         <property name="text">
-          <string>D6</string>
-         </property>
-        </item>
-        <item>
-         <property name="text">
-          <string>E6</string>
-         </property>
-        </item>
-        <item>
-         <property name="text">
-          <string>F6</string>
-         </property>
-        </item>
-        <item>
-         <property name="text">
-          <string>G6</string>
-         </property>
-        </item>
-        <item>
-         <property name="text">
-          <string>A7</string>
-         </property>
-        </item>
-        <item>
-         <property name="text">
-          <string>B7</string>
-         </property>
-        </item>
-        <item>
-         <property name="text">
-          <string>C7</string>
-         </property>
-        </item>
-       </widget>
-      </item>
-<<<<<<< HEAD
-      <item row="9" column="2">
-       <widget class="QDoubleSpinBox" name="doubleSpinBoxDelay">
-        <property name="suffix">
-         <string> Hz</string>
-        </property>
-        <property name="decimals">
-         <number>1</number>
-        </property>
-       </widget>
-      </item>
-=======
-      <item row="8" column="0">
-       <widget class="QLabel" name="labelAudioBox">
-        <property name="text">
-         <string>Audio:</string>
-        </property>
-       </widget>
-      </item>
-      <item row="8" column="1">
-       <layout class="QHBoxLayout" name="horizontalLayout_2">
-        <item>
-         <widget class="QLineEdit" name="lineCurrentAudioBox">
-          <property name="readOnly">
-           <bool>true</bool>
-          </property>
-         </widget>
-        </item>
-        <item>
-         <widget class="QPushButton" name="pushButtonAudioBox">
-          <property name="sizePolicy">
-           <sizepolicy hsizetype="Fixed" vsizetype="Fixed">
-            <horstretch>0</horstretch>
-            <verstretch>0</verstretch>
-           </sizepolicy>
-          </property>
-          <property name="maximumSize">
-           <size>
-            <width>28</width>
-            <height>16777215</height>
-           </size>
-          </property>
-          <property name="text">
-           <string>...</string>
-          </property>
-         </widget>
-        </item>
-       </layout>
-      </item>
-      <item row="9" column="0">
-       <widget class="QLabel" name="labelTrigger">
-        <property name="text">
-         <string>Trigger:</string>
-        </property>
-       </widget>
-      </item>
-      <item row="9" column="1">
-       <widget class="QLineEdit" name="lineEditTrigger"/>
-      </item>
-      <item row="10" column="0">
-       <widget class="QLabel" name="labelPriority">
-        <property name="text">
-         <string>Priority:</string>
-        </property>
-       </widget>
-      </item>
-      <item row="10" column="1">
-       <widget class="QSpinBox" name="spinBoxPriority">
-        <property name="maximum">
-         <number>9</number>
-        </property>
-       </widget>
-      </item>
-      <item row="11" column="0" colspan="2">
-       <layout class="QHBoxLayout" name="horizontalLayout">
-        <property name="spacing">
-         <number>6</number>
-        </property>
-        <property name="sizeConstraint">
-         <enum>QLayout::SetNoConstraint</enum>
-        </property>
-        <item>
-         <widget class="QPushButton" name="pushButtonTruthTable">
-          <property name="enabled">
-           <bool>true</bool>
-          </property>
-          <property name="text">
-           <string>TruthTable</string>
-          </property>
-         </widget>
-        </item>
-        <item>
-         <widget class="QPushButton" name="pushButtonChangeSkin">
-          <property name="text">
-           <string>Change skin to ...</string>
-          </property>
-         </widget>
-        </item>
-        <item>
-         <widget class="QPushButton" name="pushButtonDefaultSkin">
-          <property name="sizePolicy">
-           <sizepolicy hsizetype="Maximum" vsizetype="Fixed">
-            <horstretch>0</horstretch>
-            <verstretch>0</verstretch>
-           </sizepolicy>
-          </property>
-          <property name="toolTip">
-           <string>Default</string>
-          </property>
-          <property name="text">
-           <string/>
-          </property>
-          <property name="icon">
-           <iconset resource="resources/toolbar/toolbar.qrc">
-            <normaloff>:/toolbar/default.svg</normaloff>:/toolbar/default.svg</iconset>
-          </property>
-          <property name="iconSize">
-           <size>
-            <width>16</width>
-            <height>16</height>
-           </size>
-          </property>
-         </widget>
-        </item>
-       </layout>
-      </item>
->>>>>>> 298cc964
      </layout>
     </widget>
    </item>
