// Copyright 2015 - 2022, GIBIS-Unifesp and the WiRedPanda contributors
// SPDX-License-Identifier: GPL-3.0-or-later

#include "icprototype.h"

#include "ic.h"
#include "icmapping.h"
#include "qneport.h"

#include <QFileInfo>

ICPrototype::ICPrototype(const QString &fileName)
    : m_fileName(fileName)
{
}

void ICPrototype::fileName(const QString &newFileName)
{
    m_fileName = newFileName;
}

QString ICPrototype::fileName() const
{
    return m_fileName;
}

QString ICPrototype::baseName() const
{
    return QFileInfo(m_fileName).baseName();
}

void ICPrototype::insertICObserver(IC *ic)
{
    if (!m_icObservers.contains(ic)) {
        m_icObservers.append(ic);
    }
}

void ICPrototype::removeICObserver(IC *ic)
{
    if (m_icObservers.contains(ic)) {
        m_icObservers.removeAll(ic);
    }
}

int ICPrototype::inputSize() const
{
    return m_ICImpl.getInputSize();
}

int ICPrototype::outputSize() const
{
    return m_ICImpl.getOutputSize();
}

QString ICPrototype::inputLabel(int index) const
{
    return m_ICImpl.getInputLabel(index);
}

QString ICPrototype::outputLabel(int index) const
{
    return m_ICImpl.getOutputLabel(index);
}

bool ICPrototype::defaultInputValue(int index)
{
    return m_ICImpl.getInput(index)->value();
}

bool ICPrototype::isInputRequired(int index)
{
    return m_ICImpl.getInput(index)->isRequired();
}

ICMapping *ICPrototype::generateMapping() const
{
    return m_ICImpl.generateMapping();
}

void ICPrototype::clear()
{
    m_ICImpl.clear();
}

bool ICPrototype::reload()
{
    // TODO: Verify file recursion
    // verifyRecursion(fname);
    clear();
<<<<<<< HEAD
    if (!m_ICImpl.loadFile(m_fileName)) {
        return false;
    }
    for (IC *ic : qAsConst(m_icObservers)) {
=======
    m_ICImpl.loadFile(m_fileName);
    for (auto *ic : qAsConst(m_icObservers)) {
>>>>>>> 26691c72
        ic->loadFile(m_fileName);
    }
    return true;
}<|MERGE_RESOLUTION|>--- conflicted
+++ resolved
@@ -88,15 +88,10 @@
     // TODO: Verify file recursion
     // verifyRecursion(fname);
     clear();
-<<<<<<< HEAD
     if (!m_ICImpl.loadFile(m_fileName)) {
         return false;
     }
-    for (IC *ic : qAsConst(m_icObservers)) {
-=======
-    m_ICImpl.loadFile(m_fileName);
     for (auto *ic : qAsConst(m_icObservers)) {
->>>>>>> 26691c72
         ic->loadFile(m_fileName);
     }
     return true;
