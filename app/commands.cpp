--- conflicted
+++ resolved
@@ -870,23 +870,13 @@
     setText(tr("Toggle TruthTable Output at position: %1").arg(m_pos));
 }
 
-<<<<<<< HEAD
-void ToggleTruthTableOutputCommand::redo(){
-=======
 void ToggleTruthTableOutputCommand::redo()
 {
->>>>>>> 298cc964
     qCDebug(zero) << text();
 
     auto *truthtable = dynamic_cast<TruthTable *>(findElm(m_id));
 
-<<<<<<< HEAD
-    if (!truthtable) {
-        throw Pandaception("Could not find truthtable element!");
-    }
-=======
     if (!truthtable) throw Pandaception("Could not find truthtable element!");
->>>>>>> 298cc964
 
     truthtable->key().toggleBit(m_pos);
 
@@ -894,23 +884,13 @@
     m_elementeditor->truthTable();
 }
 
-<<<<<<< HEAD
-void ToggleTruthTableOutputCommand::undo(){
-=======
 void ToggleTruthTableOutputCommand::undo()
 {
->>>>>>> 298cc964
     qCDebug(zero) << text();
 
     auto *truthtable = dynamic_cast<TruthTable *>(findElm(m_id));
 
-<<<<<<< HEAD
-    if (!truthtable) {
-        throw Pandaception("Could not find truthtable element!");
-    }
-=======
     if (!truthtable) throw Pandaception("Could not find truthtable element!");
->>>>>>> 298cc964
 
     truthtable->key().toggleBit(m_pos);
 
