--- conflicted
+++ resolved
@@ -12,7 +12,7 @@
 
 #include "editor.h"
 #include "elementfactory.h"
-#include "graphicelement.h"
+#include "graphcheckouticelement.h"
 #include "qneconnection.h"
 #include "qneport.h"
 #include "scene.h"
@@ -478,21 +478,14 @@
 
 void SplitCommand::redo()
 {
-<<<<<<< HEAD
+
     qDebug() << "REDO " << QString::fromStdString(text().toStdString());
-    QNEConnection *c1 = findConn(c1_id);
-    QNEConnection *c2 = findConn(c2_id);
-    GraphicElement *node = findElm(node_id);
-    GraphicElement *elm1 = findElm(elm1_id);
-    GraphicElement *elm2 = findElm(elm2_id);
-=======
-    COMMENT("REDO " + text().toStdString(), 0);
     QNEConnection *c1 = findConn(m_c1_id);
     QNEConnection *c2 = findConn(m_c2_id);
     GraphicElement *node = findElm(m_node_id);
     GraphicElement *elm1 = findElm(m_elm1_id);
     GraphicElement *elm2 = findElm(m_elm2_id);
->>>>>>> 34f051c7
+
     if (!c2) {
         c2 = ElementFactory::buildConnection();
         ElementFactory::updateItemId(c2, m_c2_id);
@@ -526,21 +519,14 @@
 
 void SplitCommand::undo()
 {
-<<<<<<< HEAD
+
     qDebug() << "UNDO "  << QString::fromStdString(text().toStdString());
-    QNEConnection *c1 = findConn(c1_id);
-    QNEConnection *c2 = findConn(c2_id);
-    GraphicElement *node = findElm(node_id);
-    GraphicElement *elm1 = findElm(elm1_id);
-    GraphicElement *elm2 = findElm(elm2_id);
-=======
-    COMMENT("UNDO " + text().toStdString(), 0);
     QNEConnection *c1 = findConn(m_c1_id);
     QNEConnection *c2 = findConn(m_c2_id);
     GraphicElement *node = findElm(m_node_id);
     GraphicElement *elm1 = findElm(m_elm1_id);
     GraphicElement *elm2 = findElm(m_elm2_id);
->>>>>>> 34f051c7
+
     if (c1 && c2 && elm1 && elm2 && node) {
         c1->setEnd(c2->end());
 
@@ -574,13 +560,10 @@
 
 void MorphCommand::undo()
 {
-<<<<<<< HEAD
+
     qDebug() << "UNDO "  << QString::fromStdString(text().toStdString());
-    QVector<GraphicElement *> newElms = findElements(ids).toVector();
-=======
-    COMMENT("UNDO " + text().toStdString(), 0);
     QVector<GraphicElement *> newElms = findElements(m_ids).toVector();
->>>>>>> 34f051c7
+
     QVector<GraphicElement *> oldElms(newElms.size());
     for (int i = 0; i < m_ids.size(); ++i) {
         oldElms[i] = ElementFactory::buildElement(m_types[i]);
@@ -591,13 +574,10 @@
 
 void MorphCommand::redo()
 {
-<<<<<<< HEAD
+
     qDebug() << "REDO " << QString::fromStdString(text().toStdString());
-    QVector<GraphicElement *> oldElms = findElements(ids).toVector();
-=======
-    COMMENT("REDO " + text().toStdString(), 0);
     QVector<GraphicElement *> oldElms = findElements(m_ids).toVector();
->>>>>>> 34f051c7
+
     QVector<GraphicElement *> newElms(oldElms.size());
     for (int i = 0; i < m_ids.size(); ++i) {
         newElms[i] = ElementFactory::buildElement(m_newtype);
