--- conflicted
+++ resolved
@@ -152,15 +152,11 @@
     }
 }
 
-<<<<<<< HEAD
-bool loadItems(QByteArray &itemData, const QVector<int> &ids, Editor *editor, QVector<int> &otherIds)
-=======
 QList<QGraphicsItem *> loadItems(Scene *scene, QByteArray &itemData, const QVector<int> &ids, QVector<int> &otherIds)
->>>>>>> 17372c1e
-{
-    if (itemData.isEmpty()) {
-        return true;
-    }
+{
+//    if (itemData.isEmpty()) {
+//        return true;
+//    }
     auto otherElms = findElements(otherIds).toVector();
     QDataStream stream(&itemData, QIODevice::ReadOnly);
     double version = GlobalProperties::version;
@@ -172,20 +168,9 @@
      * Assuming that all connections are stored after the elements, we will deserialize the elements first.
      * We will store one additional information: The element IDs!
      */
-<<<<<<< HEAD
-    QList<QGraphicsItem *> items;
-    if (!SerializationFunctions::deserialize(dataStream, items, version, portMap)) {
-        qCDebug(zero) << "Error while deserializing.";
-        return false;
-    }
-    if (items.size() != ids.size()) {
-        qCDebug(zero) << "One or more elements were not found on scene.";
-        return false;
-=======
     auto items = SerializationFunctions::deserialize(stream, version, portMap);
     if (items.size() != ids.size()) {
         throw Pandaception(QObject::tr("One or more elements were not found on scene. Expected %1, found %2.").arg(ids.size(), items.size()));
->>>>>>> 17372c1e
     }
     for (int i = 0; i < items.size(); ++i) {
         auto *itemId = dynamic_cast<ItemWithId *>(items[i]);
@@ -193,13 +178,8 @@
             ElementFactory::updateItemId(itemId, ids[i]);
         }
     }
-<<<<<<< HEAD
-    addItems(editor, items);
-    return true;
-=======
     addItems(scene, items);
     return items;
->>>>>>> 17372c1e
 }
 
 void deleteItems(Scene *scene, const QList<QGraphicsItem *> &items)
@@ -238,14 +218,8 @@
 void AddItemsCommand::redo()
 {
     qCDebug(zero) << "REDO " + text();
-<<<<<<< HEAD
-    if (loadItems(m_itemData, m_ids, m_editor, m_otherIds)) {
-        m_editor->setCircuitUpdateRequired();
-    }
-=======
     loadItems(m_scene, m_itemData, m_ids, m_otherIds);
     m_scene->setCircuitUpdateRequired();
->>>>>>> 17372c1e
 }
 
 DeleteItemsCommand::DeleteItemsCommand(const QList<QGraphicsItem *> &items, Scene *scene, QUndoCommand *parent)
@@ -259,14 +233,8 @@
 void DeleteItemsCommand::undo()
 {
     qCDebug(zero) << "UNDO " + text();
-<<<<<<< HEAD
-    if (loadItems(m_itemData, m_ids, m_editor, m_otherIds)) {
-        m_editor->setCircuitUpdateRequired();
-    }
-=======
     loadItems(m_scene, m_itemData, m_ids, m_otherIds);
     m_scene->setCircuitUpdateRequired();
->>>>>>> 17372c1e
 }
 
 void DeleteItemsCommand::redo()
