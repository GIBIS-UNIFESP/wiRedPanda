--- conflicted
+++ resolved
@@ -3,16 +3,6 @@
 
 #include "commands.h"
 
-<<<<<<< HEAD
-#include <cmath>
-#include <stdexcept>
-
-#include <qdebug.h>
-#include <QDrag>
-#include <QGraphicsItem>
-
-=======
->>>>>>> 26691c72
 #include "common.h"
 #include "editor.h"
 #include "elementfactory.h"
@@ -163,11 +153,7 @@
 bool loadItems(QByteArray &itemData, const QVector<int> &ids, Editor *editor, QVector<int> &otherIds)
 {
     if (itemData.isEmpty()) {
-<<<<<<< HEAD
         return true;
-=======
-        return {};
->>>>>>> 26691c72
     }
     auto otherElms = findElements(otherIds).toVector();
     QDataStream dataStream(&itemData, QIODevice::ReadOnly);
@@ -180,21 +166,14 @@
      * Assuming that all connections are stored after the elements, we will deserialize the elements first.
      * We will store one additional information: The element IDs!
      */
-<<<<<<< HEAD
     QList<QGraphicsItem *> items;
     if (!SerializationFunctions::deserialize(dataStream, items, version, portMap)) {
-        qDebug() << "Error while deserializing.";
+        qCDebug(zero) << "Error while deserializing.";
         return false;
     }
     if (items.size() != ids.size()) {
-        qDebug() << "One or more elements were not found on scene.";
+        qCDebug(zero) << "One or more elements were not found on scene.";
         return false;
-=======
-    auto items = SerializationFunctions::deserialize(dataStream, version, portMap);
-    if (items.size() != ids.size()) {
-        QString msg = QObject::tr("One or more elements were not found on scene. Expected %1, found %2.").arg(ids.size(), items.size());
-        throw std::runtime_error(ERRORMSG(msg.toStdString()));
->>>>>>> 26691c72
     }
     for (int i = 0; i < items.size(); ++i) {
         auto *iwid = dynamic_cast<ItemWithId *>(items[i]);
@@ -262,16 +241,10 @@
 
 void AddItemsCommand::redo()
 {
-<<<<<<< HEAD
-    COMMENT("REDO " + text().toStdString(), 0);
+    qCDebug(zero) << "REDO " + text();
     if (loadItems(m_itemData, m_ids, m_editor, m_otherIds)) {
         m_editor->setCircuitUpdateRequired();
     }
-=======
-    qCDebug(zero) << "REDO " + text();
-    loadItems(m_itemData, m_ids, m_editor, m_otherIds);
-    m_editor->setCircuitUpdateRequired();
->>>>>>> 26691c72
 }
 
 DeleteItemsCommand::DeleteItemsCommand(const QList<QGraphicsItem *> &aItems, Editor *aEditor, QUndoCommand *parent)
@@ -289,16 +262,10 @@
 
 void DeleteItemsCommand::undo()
 {
-<<<<<<< HEAD
-    COMMENT("UNDO " + text().toStdString(), 0);
+    qCDebug(zero) << "UNDO " + text();
     if (loadItems(m_itemData, m_ids, m_editor, m_otherIds)) {
         m_editor->setCircuitUpdateRequired();
     }
-=======
-    qCDebug(zero) << "UNDO " + text();
-    loadItems(m_itemData, m_ids, m_editor, m_otherIds);
-    m_editor->setCircuitUpdateRequired();
->>>>>>> 26691c72
 }
 
 void DeleteItemsCommand::redo()
