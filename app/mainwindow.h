<<<<<<< HEAD
#ifndef MAINWINDOW_H
#define MAINWINDOW_H

#include "editor.h"
#include "graphicsviewzoom.h"
#include "label.h"
#include "recentfilescontroller.h"
#include "scene.h"

#include <QDir>
#include <QFileInfo>
#include <QGraphicsScene>
#include <QMainWindow>
#include <QTranslator>
#include <QUndoView>

namespace Ui {
  class MainWindow;
}

class MainWindow : public QMainWindow {
  Q_OBJECT

public:
  explicit MainWindow( QWidget *parent = 0 );
  ~MainWindow( );

  bool save(QString fname = QString());
  void show( );
  void clear( );
  QFileInfo getCurrentFile( ) const;
  void setCurrentFile( const QFileInfo &value );
  bool ExportToArduino( QString fname );

  bool open( const QString &fname );
  void createUndoView( );
  int confirmSave( );
  void updateRecentBoxes( );

  QString getOpenBoxFile( );

  bool closeFile( );

private slots:
  bool on_actionExport_to_Arduino_triggered( );
  void on_actionAbout_Qt_triggered( );
  void on_actionAbout_triggered( );
  void on_actionEnglish_triggered();
  void on_actionExit_triggered( );
  void on_actionGates_triggered( bool checked );
  void on_actionNew_triggered( );
  void on_actionOpen_Box_triggered( );
  void on_actionOpen_triggered( );
  void on_actionPortuguese_triggered();
  void on_actionPrint_triggered();
  void on_actionReload_File_triggered( );
  void on_actionReset_Zoom_triggered( );
  void on_actionRotate_left_triggered( );
  void on_actionRotate_right_triggered( );
  void on_actionSave_As_triggered( );
  void on_actionSave_triggered( );
  void on_actionSelect_all_triggered( );
  void on_actionWires_triggered( bool checked );
  void on_actionZoom_in_triggered( );
  void on_actionZoom_out_triggered( );
  void on_lineEdit_returnPressed( );
  void on_lineEdit_textChanged( const QString &arg1 );
  void openRecentFile( );
  void scrollView( int dx, int dy );
  void updateRecentFileActions( );
  void zoomChanged( );

private:
  Ui::MainWindow *ui;
  Editor *editor;
  QFileInfo currentFile;
  QDir defaultDirectory;
  QUndoView *undoView;
  Label *firstResult;
  GraphicsViewZoom *gvzoom;
  QAction *undoAction;
  QAction *redoAction;
  RecentFilesController *rfController, *rboxController;
  QAction *recentFileActs[ RecentFilesController::MaxRecentFiles ];
  QTranslator *translator;

  void createRecentFileActions( );
  /* QWidget interface */
protected:
  void closeEvent( QCloseEvent *e );
  void resizeEvent( QResizeEvent* );
};

#endif /* MAINWINDOW_H */
=======
#ifndef MAINWINDOW_H
#define MAINWINDOW_H

#include "editor.h"
#include "graphicsviewzoom.h"
#include "label.h"
#include "recentfilescontroller.h"
#include "scene.h"

#include <QDir>
#include <QFileInfo>
#include <QGraphicsScene>
#include <QMainWindow>
#include <QTranslator>
#include <QUndoView>

namespace Ui {
  class MainWindow;
}

class MainWindow : public QMainWindow {
  Q_OBJECT

public:
  explicit MainWindow( QWidget *parent = 0 );
  ~MainWindow( );

  bool save(QString fname);
  void show( );
  void clear( );
  QFileInfo getCurrentFile( ) const;
  void setCurrentFile( const QFileInfo &value );
  bool ExportToArduino( QString fname );

  bool open( const QString &fname );
  void createUndoView( );
  int confirmSave( );
  void updateRecentBoxes( );

  QString getOpenBoxFile( );

  bool closeFile( );

private slots:
  bool on_actionExport_to_Arduino_triggered( );
  void on_actionAbout_Qt_triggered( );
  void on_actionAbout_triggered( );
  void on_actionEnglish_triggered();
  void on_actionExit_triggered( );
  void on_actionGates_triggered( bool checked );
  void on_actionNew_triggered( );
  void on_actionOpen_Box_triggered( );
  void on_actionOpen_triggered( );
  void on_actionPortuguese_triggered();
  void on_actionPrint_triggered();
  void on_actionReload_File_triggered( );
  void on_actionReset_Zoom_triggered( );
  void on_actionRotate_left_triggered( );
  void on_actionRotate_right_triggered( );
  void on_actionSave_As_triggered( );
  void on_actionSave_triggered( );
  void on_actionSelect_all_triggered( );
  void on_actionWires_triggered( bool checked );
  void on_actionZoom_in_triggered( );
  void on_actionZoom_out_triggered( );
  void on_lineEdit_returnPressed( );
  void on_lineEdit_textChanged( const QString &arg1 );
  void openRecentFile( );
  void scrollView( int dx, int dy );
  void updateRecentFileActions( );
  void zoomChanged( );

private:
  Ui::MainWindow *ui;
  Editor *editor;
  QFileInfo currentFile;
  QDir defaultDirectory;
  QUndoView *undoView;
  Label *firstResult;
  GraphicsViewZoom *gvzoom;
  QAction *undoAction;
  QAction *redoAction;
  RecentFilesController *rfController, *rboxController;
  QAction *recentFileActs[ RecentFilesController::MaxRecentFiles ];
  QTranslator *translator;

  void createRecentFileActions( );
  /* QWidget interface */
protected:
  void closeEvent( QCloseEvent *e );
  void resizeEvent( QResizeEvent* );
};

#endif /* MAINWINDOW_H */
>>>>>>> f92a82d4
<|MERGE_RESOLUTION|>--- conflicted
+++ resolved
@@ -1,4 +1,3 @@
-<<<<<<< HEAD
 #ifndef MAINWINDOW_H
 #define MAINWINDOW_H
 
@@ -92,100 +91,4 @@
   void resizeEvent( QResizeEvent* );
 };
 
-#endif /* MAINWINDOW_H */
-=======
-#ifndef MAINWINDOW_H
-#define MAINWINDOW_H
-
-#include "editor.h"
-#include "graphicsviewzoom.h"
-#include "label.h"
-#include "recentfilescontroller.h"
-#include "scene.h"
-
-#include <QDir>
-#include <QFileInfo>
-#include <QGraphicsScene>
-#include <QMainWindow>
-#include <QTranslator>
-#include <QUndoView>
-
-namespace Ui {
-  class MainWindow;
-}
-
-class MainWindow : public QMainWindow {
-  Q_OBJECT
-
-public:
-  explicit MainWindow( QWidget *parent = 0 );
-  ~MainWindow( );
-
-  bool save(QString fname);
-  void show( );
-  void clear( );
-  QFileInfo getCurrentFile( ) const;
-  void setCurrentFile( const QFileInfo &value );
-  bool ExportToArduino( QString fname );
-
-  bool open( const QString &fname );
-  void createUndoView( );
-  int confirmSave( );
-  void updateRecentBoxes( );
-
-  QString getOpenBoxFile( );
-
-  bool closeFile( );
-
-private slots:
-  bool on_actionExport_to_Arduino_triggered( );
-  void on_actionAbout_Qt_triggered( );
-  void on_actionAbout_triggered( );
-  void on_actionEnglish_triggered();
-  void on_actionExit_triggered( );
-  void on_actionGates_triggered( bool checked );
-  void on_actionNew_triggered( );
-  void on_actionOpen_Box_triggered( );
-  void on_actionOpen_triggered( );
-  void on_actionPortuguese_triggered();
-  void on_actionPrint_triggered();
-  void on_actionReload_File_triggered( );
-  void on_actionReset_Zoom_triggered( );
-  void on_actionRotate_left_triggered( );
-  void on_actionRotate_right_triggered( );
-  void on_actionSave_As_triggered( );
-  void on_actionSave_triggered( );
-  void on_actionSelect_all_triggered( );
-  void on_actionWires_triggered( bool checked );
-  void on_actionZoom_in_triggered( );
-  void on_actionZoom_out_triggered( );
-  void on_lineEdit_returnPressed( );
-  void on_lineEdit_textChanged( const QString &arg1 );
-  void openRecentFile( );
-  void scrollView( int dx, int dy );
-  void updateRecentFileActions( );
-  void zoomChanged( );
-
-private:
-  Ui::MainWindow *ui;
-  Editor *editor;
-  QFileInfo currentFile;
-  QDir defaultDirectory;
-  QUndoView *undoView;
-  Label *firstResult;
-  GraphicsViewZoom *gvzoom;
-  QAction *undoAction;
-  QAction *redoAction;
-  RecentFilesController *rfController, *rboxController;
-  QAction *recentFileActs[ RecentFilesController::MaxRecentFiles ];
-  QTranslator *translator;
-
-  void createRecentFileActions( );
-  /* QWidget interface */
-protected:
-  void closeEvent( QCloseEvent *e );
-  void resizeEvent( QResizeEvent* );
-};
-
-#endif /* MAINWINDOW_H */
->>>>>>> f92a82d4
+#endif /* MAINWINDOW_H */