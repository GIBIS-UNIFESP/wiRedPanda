// Copyright 2015 - 2024, GIBIS-UNIFESP and the WiRedPanda contributors
// SPDX-License-Identifier: GPL-3.0-or-later

#include "elementeditor.h"
#include "ui_elementeditor.h"
#include "qneconnection.h"
#include "commands.h"
#include "common.h"
#include "elementfactory.h"
#include "inputrotary.h"
#include "node.h"
#include "scene.h"
#include "thememanager.h"
#include "truth_table.h"
#include "audiobox.h"

#include <QDebug>
#include <QFileDialog>
#include <QKeyEvent>
#include <QMenu>
#include <cmath>

ElementEditor::ElementEditor(QWidget *parent)
    : QWidget(parent)
    , m_ui(new Ui::ElementEditor)
{
    m_ui->setupUi(this);
    setEnabled(false);
    hide();

    m_ui->lineEditTrigger->setValidator(new QRegularExpressionValidator(QRegularExpression("[a-z]| |[A-Z]|[0-9]"), this));
    fillColorComboBox();

    m_ui->checkBoxLocked->installEventFilter(this);
    m_ui->comboBoxAudio->installEventFilter(this);
    m_ui->comboBoxColor->installEventFilter(this);
    m_ui->comboBoxInputSize->installEventFilter(this);
    m_ui->comboBoxOutputSize->installEventFilter(this);
    m_ui->comboBoxValue->installEventFilter(this);
    m_ui->doubleSpinBoxFrequency->installEventFilter(this);
    m_ui->doubleSpinBoxDelay->installEventFilter(this);
    m_ui->lineEditElementLabel->installEventFilter(this);
    m_ui->lineEditTrigger->installEventFilter(this);
    m_ui->spinBoxPriority->installEventFilter(this);

    connect(m_ui->checkBoxLocked,         &QCheckBox::clicked,                              this, &ElementEditor::inputLocked);
    connect(m_ui->comboBoxAudio,          qOverload<int>(&QComboBox::currentIndexChanged),  this, &ElementEditor::apply);
    connect(m_ui->comboBoxColor,          qOverload<int>(&QComboBox::currentIndexChanged),  this, &ElementEditor::apply);
    connect(m_ui->comboBoxInputSize,      qOverload<int>(&QComboBox::currentIndexChanged),  this, &ElementEditor::inputIndexChanged);
    connect(m_ui->comboBoxOutputSize,     qOverload<int>(&QComboBox::currentIndexChanged),  this, &ElementEditor::outputIndexChanged);
    connect(m_ui->comboBoxValue,          &QComboBox::currentTextChanged,                   this, &ElementEditor::outputValueChanged);
    connect(m_ui->comboBoxNode,           &QComboBox::textActivated,                   this, &ElementEditor::connectNode);
    connect(m_ui->doubleSpinBoxFrequency, qOverload<double>(&QDoubleSpinBox::valueChanged), this, &ElementEditor::apply);
    connect(m_ui->doubleSpinBoxDelay,     qOverload<double>(&QDoubleSpinBox::valueChanged), this, &ElementEditor::apply);
    connect(m_ui->lineEditElementLabel,   &QLineEdit::textChanged,                          this, &ElementEditor::apply);
    connect(m_ui->lineEditElementLabel,   &QLineEdit::editingFinished,                      this, &ElementEditor::mapNode);
    connect(m_ui->lineEditTrigger,        &QLineEdit::textChanged,                          this, &ElementEditor::triggerChanged);
    connect(m_ui->pushButtonChangeSkin,   &QPushButton::clicked,                            this, &ElementEditor::updateElementSkin);
    connect(m_ui->pushButtonDefaultSkin,  &QPushButton::clicked,                            this, &ElementEditor::defaultSkin);
    connect(m_ui->pushButtonTruthTable,   &QPushButton::clicked,                            this, &ElementEditor::truthTable);
    connect(m_ui->spinBoxPriority,        qOverload<int>(&QSpinBox::valueChanged),          this, &ElementEditor::priorityChanged);
    connect(m_table,                      &QTableWidget::cellDoubleClicked,                 this, &ElementEditor::setTruthTableProposition);
    connect(m_ui->pushButtonAudioBox,     &QPushButton::clicked,                            this, &ElementEditor::audioBox);
}

ElementEditor::~ElementEditor()
{
    delete m_ui;
}

QAction *addElementAction(QMenu *menu, GraphicElement *selectedElm, ElementType type, const bool hasSameType)
{
    if (hasSameType && (selectedElm->elementType() == type)) {
        return nullptr;
    }

    auto *action = menu->addAction(QIcon(ElementFactory::pixmap(type)), ElementFactory::translatedName(type));
    action->setData(static_cast<int>(type));
    return action;
}

void ElementEditor::contextMenu(QPoint screenPos, QGraphicsItem *itemAtMouse)
{
    QMenu menu;
    QString changeSkinText(tr("Change skin to ..."));
    QString colorMenuText(tr("Change color to..."));
    QString frequencyText(tr("Change frequency"));
    QString morphMenuText(tr("Morph to..."));
    QString priorityText(tr("Change priority"));
    QString renameText(tr("Rename"));
    QString revertSkinText(tr("Set skin to default"));
    QString rotateLeftText(tr("Rotate left"));
    QString rotateRightText(tr("Rotate right"));
    QString triggerText(tr("Change trigger"));

    menu.addAction(priorityText)->setData(priorityText);

    if (m_hasLabel) {
        menu.addAction(QIcon(QPixmap(":/toolbar/rename.svg")), renameText)->setData(renameText);
    }

    if (m_hasTrigger) {
        menu.addAction(QIcon(ElementFactory::pixmap(ElementType::InputButton)), triggerText)->setData(triggerText);
    }

    if (m_canChangeSkin) {
        menu.addAction(changeSkinText);
        menu.addAction(revertSkinText);
    }

    menu.addAction(QIcon(QPixmap(":/toolbar/rotateL.svg")), rotateLeftText)->setData(rotateLeftText);
    menu.addAction(QIcon(QPixmap(":/toolbar/rotateR.svg")), rotateRightText)->setData(rotateRightText);

    if (m_hasFrequency) {
        menu.addAction(QIcon(ElementFactory::pixmap(ElementType::Clock)), frequencyText)->setData(frequencyText);
    }

    QMenu *submenuColors = nullptr;

    if (m_hasColors) {
        submenuColors = menu.addMenu(colorMenuText);
        for (int i = 0; i < m_ui->comboBoxColor->count(); ++i) {
            if (m_ui->comboBoxColor->currentIndex() != i) {
                submenuColors->addAction(m_ui->comboBoxColor->itemIcon(i), m_ui->comboBoxColor->itemText(i));
            }
        }
    }

    QMenu *submenuMorph = nullptr;

    if (auto *selectedElm = dynamic_cast<GraphicElement *>(itemAtMouse); selectedElm && m_canMorph) {
        submenuMorph = menu.addMenu(morphMenuText);

        switch (selectedElm->elementGroup()) {
        case ElementGroup::Gate: {
            if (selectedElm->inputSize() == 1) {
                addElementAction(submenuMorph, selectedElm, ElementType::Node, m_hasSameType);
                addElementAction(submenuMorph, selectedElm, ElementType::Not, m_hasSameType);
            } else {
                addElementAction(submenuMorph, selectedElm, ElementType::And, m_hasSameType);
                addElementAction(submenuMorph, selectedElm, ElementType::Nand, m_hasSameType);
                addElementAction(submenuMorph, selectedElm, ElementType::Nor, m_hasSameType);
                addElementAction(submenuMorph, selectedElm, ElementType::Or, m_hasSameType);
                addElementAction(submenuMorph, selectedElm, ElementType::Xnor, m_hasSameType);
                addElementAction(submenuMorph, selectedElm, ElementType::Xor, m_hasSameType);
            }

            break;
        }

        case ElementGroup::StaticInput: [[fallthrough]];
        case ElementGroup::Input: {
            addElementAction(submenuMorph, selectedElm, ElementType::Clock, m_hasSameType);
            addElementAction(submenuMorph, selectedElm, ElementType::InputButton, m_hasSameType);
            addElementAction(submenuMorph, selectedElm, ElementType::InputGnd, m_hasSameType);
            addElementAction(submenuMorph, selectedElm, ElementType::InputRotary, m_hasSameType);
            addElementAction(submenuMorph, selectedElm, ElementType::InputSwitch, m_hasSameType);
            addElementAction(submenuMorph, selectedElm, ElementType::InputVcc, m_hasSameType);

            break;
        }

        case ElementGroup::Memory: {
            if (selectedElm->inputSize() == 2) {
                addElementAction(submenuMorph, selectedElm, ElementType::DLatch, m_hasSameType);
                break;
            }

            if (selectedElm->inputSize() == 4) {
                addElementAction(submenuMorph, selectedElm, ElementType::DFlipFlop, m_hasSameType);
                addElementAction(submenuMorph, selectedElm, ElementType::TFlipFlop, m_hasSameType);
                break;
            }

            if (selectedElm->inputSize() == 5) {
                addElementAction(submenuMorph, selectedElm, ElementType::JKFlipFlop, m_hasSameType);
                addElementAction(submenuMorph, selectedElm, ElementType::SRFlipFlop, m_hasSameType);
            }

            break;
        }

        case ElementGroup::Output: {
            if ((selectedElm->elementType() == ElementType::Display7) || (selectedElm->elementType() == ElementType::Display14)) {
                addElementAction(submenuMorph, selectedElm, ElementType::Display7, m_hasSameType);
                addElementAction(submenuMorph, selectedElm, ElementType::Display14, m_hasSameType);
            } else {
                addElementAction(submenuMorph, selectedElm, ElementType::Buzzer, m_hasSameType);
                addElementAction(submenuMorph, selectedElm, ElementType::Led, m_hasSameType);
            }

            break;
        }

        case ElementGroup::IC:      [[fallthrough]];
        case ElementGroup::Mux:     [[fallthrough]];
        case ElementGroup::Other:   [[fallthrough]];
        case ElementGroup::Unknown: break;
        }

        if (submenuMorph->actions().empty()) {
            menu.removeAction(submenuMorph->menuAction());
        }
    }

    menu.addSeparator();

    if (m_hasElements) {
        QAction *copyAction = menu.addAction(QIcon(QPixmap(":/toolbar/copy.svg")), tr("Copy"));
        QAction *cutAction = menu.addAction(QIcon(QPixmap(":/toolbar/cut.svg")), tr("Cut"));

        connect(copyAction, &QAction::triggered, m_scene, &Scene::copyAction);
        connect(cutAction,  &QAction::triggered, m_scene, &Scene::cutAction);
    }

    QAction *deleteAction = menu.addAction(QIcon(QPixmap(":/toolbar/delete.svg")), tr("Delete"));
    connect(deleteAction, &QAction::triggered, m_scene, &Scene::deleteAction);

    QAction *action = menu.exec(screenPos);

    if (!action) {
        return;
    }

    const QString actionData = action->data().toString();
    const QString actionText = action->text();

    if (actionData == renameText) {
        renameAction();
        return;
    }

    if (actionData == rotateLeftText) {
        emit sendCommand(new RotateCommand(m_elements, -90.0, m_scene));
        return;
    }

    if (actionData == rotateRightText) {
        emit sendCommand(new RotateCommand(m_elements, 90.0, m_scene));
        return;
    }

    if (actionData == triggerText) {
        changeTriggerAction();
        return;
    }

    if (actionData == priorityText) {
        updatePriorityAction();
        return;
    }

    if (actionText == changeSkinText) {
        updateElementSkin();
        return;
    }

    if (actionText == revertSkinText) {
        m_isDefaultSkin = true;
        m_isUpdatingSkin = true;
        apply();
        return;
    }

    if (actionData == frequencyText) {
        m_ui->doubleSpinBoxFrequency->setFocus();
        return;
    }

    if (submenuMorph && submenuMorph->actions().contains(action)) {
        if (auto type = static_cast<ElementType>(action->data().toInt()); type != ElementType::Unknown) {
            emit sendCommand(new MorphCommand(m_elements, type, m_scene));
        }
        return;
    }

    if (submenuColors && submenuColors->actions().contains(action)) {
        m_ui->comboBoxColor->setCurrentText(action->text());
        return;
    }

    if ((actionText == tr("Copy")) || (actionText == tr("Cut")) || (actionText == tr("Delete"))) {
        return;
    }

    throw Pandaception(tr("Unknown context menu option."));
}

void ElementEditor::renameAction()
{
    m_ui->lineEditElementLabel->setFocus();
    m_ui->lineEditElementLabel->selectAll();
}

void ElementEditor::changeTriggerAction()
{
    m_ui->lineEditTrigger->setFocus();
    m_ui->lineEditTrigger->selectAll();
}

void ElementEditor::updatePriorityAction()
{
    m_ui->spinBoxPriority->setFocus();
    m_ui->spinBoxPriority->selectAll();
}

void ElementEditor::updateElementSkin()
{
    QFileDialog fileDialog;
    fileDialog.setObjectName(tr("Open File"));
    fileDialog.setFileMode(QFileDialog::ExistingFile);
    fileDialog.setNameFilter(tr("Images (*.png *.gif *.jpg *.jpeg)"));

    if (fileDialog.exec() == QDialog::Rejected) {
        return;
    }

    const auto files = fileDialog.selectedFiles();
    QString fileName = files.constFirst();

    if (fileName.isEmpty()) {
        return;
    }

    qCDebug(zero) << tr("File name: ") << fileName;
    m_isUpdatingSkin = true;
    m_skinName = fileName;
    m_isDefaultSkin = false;
    apply();
}

void ElementEditor::setScene(Scene *scene)
{
    if (m_scene) {
        disconnect(m_scene, &QGraphicsScene::selectionChanged, this,    &ElementEditor::selectionChanged);
        disconnect(m_scene, &Scene::contextMenuPos,            this,    &ElementEditor::contextMenu);
        disconnect(this,    &ElementEditor::sendCommand,       m_scene, &Scene::receiveCommand);
    }

    m_scene = scene;

    if (m_scene) {
        connect(m_scene, &QGraphicsScene::selectionChanged, this,    &ElementEditor::selectionChanged);
        connect(m_scene, &Scene::contextMenuPos,            this,    &ElementEditor::contextMenu);
        connect(this,    &ElementEditor::sendCommand,       m_scene, &Scene::receiveCommand);
    }
}

void ElementEditor::fillColorComboBox()
{
    QSignalBlocker blocker(m_ui->comboBoxColor);
    m_ui->comboBoxColor->clear();
    m_ui->comboBoxColor->addItem(QIcon(QPixmap(":/output/led/WhiteLed.svg")),  tr("White"),  "White");
    m_ui->comboBoxColor->addItem(QIcon(QPixmap(":/output/led/RedLed.svg")),    tr("Red"),    "Red");
    m_ui->comboBoxColor->addItem(QIcon(QPixmap(":/output/led/GreenLed.svg")),  tr("Green"),  "Green");
    m_ui->comboBoxColor->addItem(QIcon(QPixmap(":/output/led/BlueLed.svg")),   tr("Blue"),   "Blue");
    m_ui->comboBoxColor->addItem(QIcon(QPixmap(":/output/led/PurpleLed.svg")), tr("Purple"), "Purple");
}

void ElementEditor::retranslateUi()
{
    m_ui->retranslateUi(this);
    fillColorComboBox();

    if (m_scene) {
        selectionChanged();
    }
}

void ElementEditor::setCurrentElements(const QList<GraphicElement *> &elements)
{
    m_elements = elements;
    m_hasTruthTable = 0;
    m_hasNodeConnection = m_hasLabel = m_hasColors = m_hasAudio = m_hasFrequency = m_hasDelay = m_canChangeInputSize = m_canChangeOutputSize = m_hasTrigger = false;
    m_hasRotation = m_hasSameLabel = m_hasSameColors = m_hasSameFrequency = m_hasSameDelay = m_hasSameAudio = m_hasOnlyInputs = false;
    m_hasSameInputSize = m_hasSameOutputSize = m_hasSameOutputValue = m_hasSameTrigger = m_canMorph = m_hasSameType = false;
    m_canChangeSkin = m_hasSamePriority = false;
    m_hasElements = false;

    if (elements.isEmpty()) {
        hide();
        m_ui->lineEditElementLabel->setText("");
        return;
    }

    bool sameCheckState = true;
    m_hasNodeConnection = m_hasLabel = m_hasColors = m_hasAudio = m_hasFrequency = m_hasDelay = m_canChangeInputSize = m_canChangeOutputSize = m_hasTrigger = true;
    m_hasSameInputSize = m_hasSameOutputSize = m_hasSameOutputValue = m_hasSameTrigger = m_canMorph = m_hasSameType = true;
    m_hasRotation = m_hasSameLabel = m_hasSameColors = m_hasSameFrequency = m_hasSameDelay = m_hasSameAudio = m_hasOnlyInputs = true;
    m_canChangeSkin = m_hasSamePriority = true;
    m_hasElements = true;
    m_hasAudioBox = true;

    show();
    setEnabled(false);
    int minimumInputs = 0;
    int maximumInputs = 100000000;
    int minimumOutputs = 0;
    int maximumOutputs = 100000000;
    int maxCurrentOutputSize = 100000000;
    auto *firstElement = m_elements.constFirst();
    auto *firstInput = qobject_cast<GraphicElementInput *>(firstElement);
    auto elementType = firstElement->elementType();

    m_hasRotarySwitch = (elementType == ElementType::InputRotary);

    for (auto *elm : qAsConst(m_elements)) {
        const auto group = elm->elementGroup();
        const auto firstGroup = firstElement->elementGroup();

        m_hasNodeConnection &= elm->hasNodeConnection();
        m_hasTruthTable += elm->hasTruthTable();
        m_hasLabel &= elm->hasLabel();
        m_canChangeSkin &= elm->canChangeSkin();
        m_hasColors &= elm->hasColors();
        m_hasAudio &= elm->hasAudio();
        m_hasAudioBox &= elm->hasAudioBox();
        m_hasFrequency &= elm->hasFrequency();
        m_hasDelay &= elm->hasDelay();
        minimumInputs = std::max(minimumInputs, elm->minInputSize());
        maximumInputs = std::min(maximumInputs, elm->maxInputSize());
        minimumOutputs = std::max(minimumOutputs, elm->minOutputSize());
        maximumOutputs = std::min(maximumOutputs, elm->maxOutputSize());
        m_hasTrigger &= elm->hasTrigger();
        m_hasRotation &= elm->isRotatable();

        m_hasSameLabel &= (elm->label() == firstElement->label());
        m_hasSameColors &= (elm->color() == firstElement->color());
        m_hasSameFrequency &= qFuzzyCompare(elm->frequency(), firstElement->frequency());
        m_hasSameDelay &= qFuzzyCompare(elm->delay(), firstElement->delay());
        m_hasSameInputSize &= (elm->inputSize() == firstElement->inputSize());
        m_hasSameOutputSize &= (elm->outputSize() == firstElement->outputSize());
        maxCurrentOutputSize = std::min(maxCurrentOutputSize, elm->outputSize());

        if (auto *elmInput = qobject_cast<GraphicElementInput *>(elm); elmInput && (group == ElementGroup::Input) && (firstElement->elementGroup() == ElementGroup::Input)) {
            m_hasSameOutputValue &= (elmInput->outputValue() == firstInput->outputValue());
            sameCheckState &= (elmInput->isLocked() == firstInput->isLocked());
        }

        m_hasSameTrigger &= (elm->trigger() == firstElement->trigger());
        m_hasSameType &= (elm->elementType() == firstElement->elementType());
        m_hasSameAudio &= (elm->audio() == firstElement->audio());
        m_hasSamePriority &= (elm->priority() == firstElement->priority());

        bool sameElementGroup = (group == firstGroup);
        sameElementGroup |= (group == ElementGroup::Input && (firstGroup == ElementGroup::StaticInput));
        sameElementGroup |= (group == ElementGroup::StaticInput && (firstGroup == ElementGroup::Input));
        m_hasOnlyInputs &= (group == ElementGroup::Input);
        m_canMorph &= sameElementGroup;
    }

    if (!m_hasSameType) {
        elementType = ElementType::Unknown;
    }

    m_canChangeInputSize = (minimumInputs < maximumInputs);
    m_canChangeOutputSize = (minimumOutputs < maximumOutputs) && (!m_hasRotarySwitch || m_hasTruthTable == 0);
    /* Element type */
    m_ui->groupBox->setTitle(ElementFactory::typeToTitleText(elementType));
    /* Labels */
    m_ui->lineEditElementLabel->setVisible(m_hasLabel);
    m_ui->lineEditElementLabel->setEnabled(m_hasLabel);
    m_ui->labelLabels->setVisible(m_hasLabel);

    if (m_hasLabel) {
        m_ui->lineEditElementLabel->setText(m_hasSameLabel ? firstElement->label() : m_manyLabels);
    }

    /* Color */
    m_ui->labelColor->setVisible(m_hasColors);
    m_ui->comboBoxColor->setVisible(m_hasColors);
    m_ui->comboBoxColor->setEnabled(m_hasColors);

    if (m_ui->comboBoxColor->findText(m_manyColors) == -1) {
        m_ui->comboBoxColor->addItem(m_manyColors);
    }

    if (m_hasColors) {
        if (m_hasSameColors) {
            m_ui->comboBoxColor->removeItem(m_ui->comboBoxColor->findText(m_manyColors));
            m_ui->comboBoxColor->setCurrentIndex(m_ui->comboBoxColor->findData(firstElement->color()));
        } else {
            m_ui->comboBoxColor->setCurrentText(m_manyColors);
        }
    }

    /* Sound */
    m_ui->labelAudio->setVisible(m_hasAudio);
    m_ui->comboBoxAudio->setVisible(m_hasAudio);
    m_ui->comboBoxAudio->setEnabled(m_hasAudio);

    if (m_ui->comboBoxAudio->findText(m_manyAudios) == -1) {
        m_ui->comboBoxAudio->addItem(m_manyAudios);
    }

    if (m_hasAudio) {
        if (m_hasSameAudio) {
            m_ui->comboBoxAudio->removeItem(m_ui->comboBoxAudio->findText(m_manyAudios));
            m_ui->comboBoxAudio->setCurrentText(firstElement->audio());
        } else {
            m_ui->comboBoxAudio->setCurrentText(m_manyAudios);
        }
    }

    /* Priority */
    if (m_hasSamePriority) {
        m_ui->spinBoxPriority->setValue(firstElement->priority());
    } else {
        m_ui->spinBoxPriority->setValue(0);
    }

    /* Frequency */
    m_ui->doubleSpinBoxFrequency->setVisible(m_hasFrequency);
    m_ui->doubleSpinBoxFrequency->setEnabled(m_hasFrequency);
    m_ui->labelFrequency->setVisible(m_hasFrequency);

    m_ui->doubleSpinBoxDelay->setVisible(m_hasDelay);
    m_ui->doubleSpinBoxDelay->setEnabled(m_hasDelay);
    m_ui->labelDelay->setVisible(m_hasDelay);

    if (m_hasFrequency) {
        if (m_hasSameFrequency) {
            m_ui->doubleSpinBoxFrequency->setMinimum(0.1);
            m_ui->doubleSpinBoxFrequency->setSpecialValueText({});
            m_ui->doubleSpinBoxFrequency->setValue(static_cast<double>(firstElement->frequency()));
        } else {
            m_ui->doubleSpinBoxFrequency->setMinimum(0.0);
            m_ui->doubleSpinBoxFrequency->setSpecialValueText(m_manyFreq);
            m_ui->doubleSpinBoxFrequency->setValue(0.0);
        }
    }

<<<<<<< HEAD
    if (m_hasDelay) {
        if (m_hasSameDelay) {
            m_ui->doubleSpinBoxDelay->setMinimum(0.0);
            m_ui->doubleSpinBoxDelay->setSpecialValueText({});
            m_ui->doubleSpinBoxDelay->setValue(static_cast<double>(firstElement->delay()));
        } else {
            m_ui->doubleSpinBoxDelay->setMinimum(0.0);
            m_ui->doubleSpinBoxDelay->setSpecialValueText(m_manyDelay);
            m_ui->doubleSpinBoxDelay->setValue(0.0);
        }
    }

    /* Input size  */
=======
    /* Input size */
>>>>>>> b84dea37
    m_ui->comboBoxInputSize->clear();
    m_ui->labelInputs->setVisible(m_canChangeInputSize);
    m_ui->comboBoxInputSize->setVisible(m_canChangeInputSize);
    m_ui->comboBoxInputSize->setEnabled(m_canChangeInputSize);

    for (int port = minimumInputs; port <= maximumInputs; ++port) {
        m_ui->comboBoxInputSize->addItem(QString::number(port), port);
    }

    if (m_ui->comboBoxInputSize->findText(m_manyIS) == -1) {
        m_ui->comboBoxInputSize->addItem(m_manyIS);
    }

    if (m_canChangeInputSize) {
        if (m_hasSameInputSize) {
            m_ui->comboBoxInputSize->removeItem(m_ui->comboBoxInputSize->findText(m_manyIS));
            QString inputSize = QString::number(firstElement->inputSize());
            m_ui->comboBoxInputSize->setCurrentText(inputSize);
        } else {
            m_ui->comboBoxInputSize->setCurrentText(m_manyIS);
        }
    }




    if (m_hasNodeConnection) {
        m_ui->comboBoxNode->clear();
        bool hasFoundConnection = false;
        bool isSourceNode = m_scene->nodeMapping.contains(firstElement->mapId());
        bool bNodeHasOutput = firstElement->outputPort()->connections().size() > 0;
        bool bNodeHasInput = firstElement->inputPort()->connections().size() > 0;
        //Search if node is already wireless conected to source node.
        //If so, set combo box text to source node label.
        // If is a source node, don`t show combobox.
        for(auto labels: m_scene->nodeMapping.keys()){
            m_ui->comboBoxNode->addItem(m_scene->element(labels)->label());
        }

        auto set = m_scene->getNodeSet(firstElement->label());
        if(set.size() > 0) {
            for(auto item: set) {
                if(item.second == firstElement->mapId()){
                    auto newLabel = firstElement->label();
                    m_ui->comboBoxNode->setCurrentText(newLabel);
                    hasFoundConnection = true;
                    break;
                }
            }
        }
        m_ui->labelNode->setVisible(m_hasNodeConnection && !isSourceNode && bNodeHasOutput);
        m_ui->comboBoxNode->setVisible(m_hasNodeConnection && !isSourceNode && bNodeHasOutput);
        m_ui->comboBoxNode->setEnabled(m_hasNodeConnection && !isSourceNode && bNodeHasOutput);
        m_ui->comboBoxNode->addItem(QString(""));
        m_ui->lineEditElementLabel->setEnabled(!hasFoundConnection && bNodeHasInput && (isSourceNode || !bNodeHasOutput));
        if(!hasFoundConnection){
            m_ui->comboBoxNode->setCurrentText("");
        }
    }

    /* Output size */
    m_ui->comboBoxOutputSize->clear();
    m_ui->labelOutputs->setVisible(m_canChangeOutputSize);
    m_ui->comboBoxOutputSize->setVisible(m_canChangeOutputSize);
    m_ui->comboBoxOutputSize->setEnabled(m_canChangeOutputSize);

    if (m_canChangeOutputSize) {
        if (!m_hasRotarySwitch) {
            m_ui->comboBoxOutputSize->addItem("1", 1);
        }

        m_ui->comboBoxOutputSize->addItem("2", 2);
        m_ui->comboBoxOutputSize->addItem("3", 3);
        m_ui->comboBoxOutputSize->addItem("4", 4);
        m_ui->comboBoxOutputSize->addItem("5", 5);
        m_ui->comboBoxOutputSize->addItem("6", 6);
        m_ui->comboBoxOutputSize->addItem("7", 7);
        m_ui->comboBoxOutputSize->addItem("8", 8);

        if (m_hasRotarySwitch) {
            m_ui->comboBoxOutputSize->addItem("10", 10);
            m_ui->comboBoxOutputSize->addItem("12", 12);
            m_ui->comboBoxOutputSize->addItem("16", 16);
        }
    }

    if (m_ui->comboBoxOutputSize->findText(m_manyOS) == -1) {
        m_ui->comboBoxOutputSize->addItem(m_manyOS);
    }

    if (m_canChangeOutputSize) {
        if (!m_hasRotarySwitch || m_hasTruthTable == 0) {
            if (m_hasSameOutputSize) {
                m_ui->comboBoxOutputSize->removeItem(m_ui->comboBoxOutputSize->findText(m_manyOS));
                QString outputSize = QString::number(firstElement->outputSize());
                m_ui->comboBoxOutputSize->setCurrentText(outputSize);
            } else {
                m_ui->comboBoxOutputSize->setCurrentText(m_manyOS);
            }
        }
    }

    /* Output value */
    m_ui->comboBoxValue->clear();
    m_ui->labelValue->setVisible(m_hasOnlyInputs);
    m_ui->comboBoxValue->setVisible(m_hasOnlyInputs);
    m_ui->comboBoxValue->setEnabled(m_hasOnlyInputs);

    if (m_hasOnlyInputs) {
        if (maxCurrentOutputSize == 1) {
            maxCurrentOutputSize++;
        }

        for (int val = 0; val < maxCurrentOutputSize; ++val) {
            m_ui->comboBoxValue->addItem(QString::number(val), val);
        }
    }

    if (m_ui->comboBoxValue->findText(m_manyOV) == -1) {
        m_ui->comboBoxValue->addItem(m_manyOV);
    }

    if (m_hasOnlyInputs) {
        if (m_hasSameOutputValue) {
            m_ui->comboBoxValue->removeItem(m_ui->comboBoxValue->findText(m_manyOV));
            QString outputValue = QString::number(firstInput->outputValue());
            m_ui->comboBoxValue->setCurrentText(outputValue);
        } else {
            m_ui->comboBoxValue->setCurrentText(m_manyOV);
        }
    }

    /* Input locked */
    m_ui->labelLocked->setVisible(m_hasOnlyInputs);
    m_ui->checkBoxLocked->setVisible(m_hasOnlyInputs);
    m_ui->checkBoxLocked->setEnabled(m_hasOnlyInputs);

    if (m_hasOnlyInputs) {
        if (sameCheckState) {
            m_ui->checkBoxLocked->setCheckState(firstInput->isLocked() ? Qt::CheckState::Checked : Qt::CheckState::Unchecked);
        } else {
            m_ui->checkBoxLocked->setCheckState(Qt::CheckState::PartiallyChecked);
        }
    }

    /* Trigger */
    m_ui->lineEditTrigger->setVisible(m_hasTrigger);
    m_ui->lineEditTrigger->setEnabled(m_hasTrigger);
    m_ui->labelTrigger->setVisible(m_hasTrigger);

    if (m_hasTrigger) {
        m_ui->lineEditTrigger->setText(m_hasSameTrigger ? firstElement->trigger().toString() : m_manyTriggers);
    }

    /* AudioBox */
    m_ui->pushButtonAudioBox->setVisible(m_hasAudioBox);
    m_ui->pushButtonAudioBox->setEnabled(m_hasAudioBox);
    m_ui->labelAudioBox->setVisible(m_hasAudioBox);
    m_ui->labelCurrentAudioBox->setVisible(m_hasAudioBox);
    if (m_hasAudioBox) {
        if (elements.size() > 1) {
            m_ui->labelCurrentAudioBox->setText(m_manyAudios);
        }

        m_ui->labelCurrentAudioBox->setText(elements[0]->audio());
    }

    /* TruthTable */
    m_ui->pushButtonTruthTable->setVisible(static_cast<uint>(elements.size()) == m_hasTruthTable);
    m_ui->pushButtonTruthTable->setEnabled(m_hasTruthTable == 1);

    setEnabled(true);
    show();

    /* Skin */
    m_ui->pushButtonChangeSkin->setVisible(m_canChangeSkin);
    m_ui->pushButtonDefaultSkin->setVisible(m_canChangeSkin);
}

void ElementEditor::selectionChanged()
{
    setCurrentElements(m_scene->selectedElements());
}

void ElementEditor::mapNode(){
    if (m_elements.isEmpty() || !isEnabled()) {
        return;
    }

    auto selectedNode = m_elements[0];
    if(selectedNode->elementType() != ElementType::Node) return;
    //If source node already exists and the new label is different, remove and insert new.
    auto lblText = m_ui->lineEditElementLabel->text();

    auto thisNodeSet = m_scene->nodeMapping.value(selectedNode->mapId());

    auto nodeSet = m_scene->getNodeSet(lblText, {selectedNode->mapId()});

    bool bIsSourceNode = m_scene->isSourceNode(selectedNode);

    bool bIsSourceNodeLabelTaken = nodeSet.size() != 0;

    if(bIsSourceNodeLabelTaken) {
        if(thisNodeSet != nodeSet) {
            m_ui->lineEditElementLabel->setStyleSheet("QLineEdit {color: red}");
        }
        return;
    }
    m_ui->lineEditElementLabel->setStyleSheet("");

    //If new souceNodeText is empty and lblText is empty, destroy the connection
    if(bIsSourceNode && lblText == ""){
        m_scene->nodeMapping.remove(selectedNode->mapId());
        m_scene->deleteNodeSetConnections(&thisNodeSet);
        m_scene->nodeMapping.insert(selectedNode->mapId(), thisNodeSet);
        return;
    }


    if(bIsSourceNode) {
        selectedNode->setLabel(lblText);
        auto childNodesSet = m_scene->nodeMapping.value(selectedNode->mapId());
        for(auto &childNodesPair: childNodesSet.values()){
            int childNodeId = childNodesPair.second;
            auto childNode = m_scene->element(childNodeId);
            childNode->setLabel(lblText);
        }
        return;
    }

    QSet<QPair<int,int>> set;
    if(selectedNode->inputPort()->connections().size() > 0)
        m_scene->nodeMapping.insert(selectedNode->mapId(), set);
    setCurrentElements({selectedNode});

}

void ElementEditor::connectNode(const QString newText){
    if (m_elements.isEmpty() || !isEnabled()) {
        return;
    }
    auto selectedNode = m_elements[0];

    if(newText != "" && selectedNode->label() == newText) {
        setCurrentElements({selectedNode});
        return;
    }

    auto currentNodeSet = m_scene->getNodeSet(selectedNode->label());

    auto nextNodeSet = m_scene->getNodeSet(newText);

    int currentSourceNodeId = -1;

    int nextSourceNodeId = -1;

    for(auto sourceNodeId: m_scene->nodeMapping.keys()){
        if(m_scene->element(sourceNodeId)->label() == newText)
            nextSourceNodeId = sourceNodeId;
        if(m_scene->element(sourceNodeId)->label() == selectedNode->label())
            currentSourceNodeId = sourceNodeId;
    }

    auto nodeIds = m_scene->nodeMapping.keys();


    //In the case below, need to destroy connection
    if(selectedNode->label() != "" && (newText == "" || newText != selectedNode->label())){
        if(currentNodeSet.size()) {
            m_scene->nodeMapping.remove(currentSourceNodeId);
            m_scene->deleteNodeSetConnections(&currentNodeSet, selectedNode->mapId());
            m_scene->nodeMapping.insert(currentSourceNodeId, currentNodeSet);
        }
        if(newText == "") {
            m_ui->comboBoxNode->setCurrentText("");
            selectedNode->setLabel("");
            setCurrentElements({selectedNode});
            return;
        }
    }

    m_scene->nodeMapping.remove(nextSourceNodeId);
    nextNodeSet.insert(QPair<int,int>(-1, selectedNode->mapId()));

    for (auto pair: nextNodeSet){
        Node * node  =  qobject_cast<Node*>(m_scene->element(pair.second));
        Node * sourceNode = qobject_cast<Node*>(m_scene->element(nextSourceNodeId));

        if(node->inputPort()->connections().size() == 0){
            auto *connection = new QNEConnection();
            connection->setWireless(true);
            connection->setStartPort(sourceNode->outputPort());
            connection->setEndPort(node->inputPort());
            m_scene->makeConnectionNode(connection);
            node->inputPort()->setHasWirelessConnection(true);
            int nodeId = pair.second;
            nextNodeSet.remove(pair);
            node->setIsWireless(true);
            nextNodeSet.insert(QPair<int, int>(connection->mapId(), nodeId));

            selectedNode->setLabel(newText);

        }
    }
    m_scene->nodeMapping.insert(nextSourceNodeId, nextNodeSet);

    setCurrentElements({selectedNode});


}




void ElementEditor::apply()
{
    qCDebug(three) << tr("Apply.");

    if (m_elements.isEmpty() || !isEnabled()) {
        return;
    }

    QByteArray oldData;
    QDataStream stream(&oldData, QIODevice::WriteOnly);
    stream.setVersion(QDataStream::Qt_5_12);

    for (auto *elm : qAsConst(m_elements)) {
        elm->save(stream);

        elm->setPriority(m_ui->spinBoxPriority->value());

        if (elm->hasColors() && m_ui->comboBoxColor->currentData().isValid()) {
            elm->setColor(m_ui->comboBoxColor->currentData().toString());
        }

        if (elm->hasAudio() && (m_ui->comboBoxAudio->currentText() != m_manyAudios)) {
            elm->setAudio(m_ui->comboBoxAudio->currentText());
        }

        if (elm->hasLabel() && (m_ui->lineEditElementLabel->text() != m_manyLabels)) {
            elm->setLabel(m_ui->lineEditElementLabel->text());
        }

        if (elm->hasFrequency() && (m_ui->doubleSpinBoxFrequency->text() != m_manyFreq)) {
            elm->setFrequency(static_cast<float>(m_ui->doubleSpinBoxFrequency->value()));
        }

        if (elm->hasDelay() && (m_ui->doubleSpinBoxDelay->text() != m_manyDelay)) {
            elm->setDelay(static_cast<float>(m_ui->doubleSpinBoxDelay->value()));
        }

        if (elm->hasTrigger() && (m_ui->lineEditTrigger->text() != m_manyTriggers)) {
            if (m_ui->lineEditTrigger->text().size() <= 1) {
                elm->setTrigger(QKeySequence(m_ui->lineEditTrigger->text()));
            }
        }

        if (m_isUpdatingSkin) {
            elm->setSkin(m_isDefaultSkin, m_skinName);
        }
    }

    if (m_isUpdatingSkin) {
        m_isUpdatingSkin = false;
    }

    emit sendCommand(new UpdateCommand(m_elements, oldData, m_scene));
}

void ElementEditor::inputIndexChanged(const int index)
{
    if (m_elements.isEmpty() || !isEnabled()) {
        return;
    }

    if (m_canChangeInputSize && (m_ui->comboBoxInputSize->currentText() != m_manyIS)) {
        emit sendCommand(new ChangeInputSizeCommand(m_elements, m_ui->comboBoxInputSize->currentData().toInt(), m_scene));
    }

    qCDebug(zero) << tr("Input size changed to ") << index;
    update();
}

void ElementEditor::outputIndexChanged(const int index)
{
    if (m_elements.isEmpty() || !isEnabled()) {
        return;
    }

    if (m_canChangeOutputSize && (m_ui->comboBoxOutputSize->currentText() != m_manyOS)) {
        emit sendCommand(new ChangeOutputSizeCommand(m_elements, m_ui->comboBoxOutputSize->currentData().toInt(), m_scene));
    }

    qCDebug(zero) << tr("Output size changed to ") << index;
    update();
}

void ElementEditor::outputValueChanged(const QString &value)
{
    if (m_elements.isEmpty() || !isEnabled()) {
        return;
    }

    const int newValue = value.toInt();

    for (auto *elm : qAsConst(m_elements)) {
        if (elm->elementType() == ElementType::InputRotary) {
            if (auto *input = qobject_cast<InputRotary *>(elm)) {
                input->setOn(true, newValue);
            }
        } else {
            if (auto *input = qobject_cast<GraphicElementInput *>(elm)) {
                input->setOn(static_cast<bool>(newValue));
            }
        }
    }

    apply();
}

void ElementEditor::inputLocked(const bool value)
{
    if (m_elements.isEmpty() || !isEnabled()) {
        return;
    }

    for (auto *elm : qAsConst(m_elements)) {
        if (auto *input = qobject_cast<GraphicElementInput *>(elm)) {
            input->setLocked(value);
        }
    }

    qCDebug(zero) << tr("Input locked.");
    apply();
}

void ElementEditor::triggerChanged(const QString &cmd)
{
    m_ui->lineEditTrigger->setText(cmd.toUpper());
    apply();
}

void ElementEditor::priorityChanged(const int value)
{
    m_ui->spinBoxPriority->setValue(value);
    apply();
}

bool ElementEditor::eventFilter(QObject *obj, QEvent *event)
{
    if (event->type() == QEvent::KeyPress) {
        auto *keyEvent = dynamic_cast<QKeyEvent *>(event);

        if (keyEvent && (m_elements.size() == 1)) {
            const bool moveFwd = (keyEvent->key() == Qt::Key_Tab);
            const bool moveBack = (keyEvent->key() == Qt::Key_Backtab);

            if (moveBack || moveFwd) {
                auto *elm = m_elements.constFirst();
                auto elements = m_scene->visibleElements();

                std::stable_sort(elements.begin(), elements.end(), [](const auto &elm1, const auto &elm2) {
                    return elm1->pos().ry() < elm2->pos().ry();
                });

                std::stable_sort(elements.begin(), elements.end(), [](const auto &elm1, const auto &elm2) {
                    return elm1->pos().rx() < elm2->pos().rx();
                });

                const int elmPos = elements.indexOf(elm);
                qCDebug(zero) << tr("Pos = ") << elmPos << tr(" from ") << elements.size();
                int step = 1;

                if (moveBack) {
                    step = -1;
                }

                auto *widget = qobject_cast<QWidget *>(obj);
                int pos = (elements.size() + elmPos + step) % elements.size();

                for (; pos != elmPos; pos = ((elements.size() + pos + step) % elements.size())) {
                    qCDebug(zero) << tr("Pos = ") << pos;
                    elm = elements.at(pos);

                    setCurrentElements({elm});

                    if (widget->isEnabled()) {
                        break;
                    }
                }

                m_scene->clearSelection();

                if (!widget->isEnabled()) {
                    elm = elements.at(elmPos);
                }

                elm->setSelected(true);
                elm->ensureVisible();
                widget->setFocus();
                event->accept();
                return true;
            }
        }
    }

    return QWidget::eventFilter(obj, event);
}

void ElementEditor::truthTable()
{
    if (!m_hasTruthTable) {
        return;
    }

    auto *truthtable = dynamic_cast<TruthTable *>(m_elements[0]);

    //Assuming only one element selected for now...

    const int nInputs  = truthtable->inputSize();
    const int nOutputs = truthtable->outputSize();

    QStringList inputLabels;
    m_table->setColumnCount(nInputs + nOutputs);
    m_table->setRowCount(pow(2, nInputs));

    for (int i = 0; i < nInputs; i++) {
        inputLabels.append(QChar::fromLatin1('A' + i));
    }

    for (int i = 0; i < truthtable->outputSize(); i++) {
        inputLabels.append("S"+QString::number(i));
        m_table->setColumnWidth(nInputs + i,14);
    }

    m_table->setHorizontalHeaderLabels(inputLabels);

    for (int i = 0; i < pow(2, nInputs); i++) {
        for (int j = 0; j < nInputs; j++) {
            m_table->setColumnWidth(j,14);
            auto newItemValue = QString::number(i, 2);

            if (newItemValue.size() < nInputs) {
                newItemValue = newItemValue.rightJustified(nInputs, '0');
            }

            if (m_table->item(i, j) == nullptr) {
                auto *newItem = new QTableWidgetItem(newItemValue.at(j), QTableWidgetItem::Type);
                newItem->setTextAlignment(Qt::AlignCenter);
                m_table->setItem(i, j, newItem);
                m_table->item(i,j)->setFlags(Qt::ItemIsEnabled);
            }

            m_table->item(i,j)->setText(newItemValue.at(j));
        }

        auto bitArray = truthtable->key();

        for (int z = 0; z < nOutputs; z++) {
            const int output = bitArray.at(256 * z + i);

            if (m_table->item(i, nInputs + z) == nullptr) {
                auto *newOutItem = new QTableWidgetItem(QString(QChar::fromLatin1('0' + output)));
                newOutItem->setTextAlignment(Qt::AlignCenter);
                m_table->setItem(i, nInputs + z, newOutItem);
                m_table->item(i,nInputs + z)->setFlags(Qt::ItemIsEnabled);
            }

            m_table->item(i, nInputs + z)->setText(QString::number(output));
        }
    }

    m_tableLayout->addWidget(m_table);
    m_tableBox->setLayout(m_tableLayout);
    m_tableBox->setWindowTitle(tr("Truth Table"));
    m_tableBox->exec();
}

void ElementEditor::setTruthTableProposition(const int row, const int column)
{
    if (m_elements.size() > 1) {
        return;
    }

    if (column < m_elements[0]->inputSize()) {
        return;
    }

    auto cellItem = m_table->item(row,column);
    cellItem->setText((cellItem->text() == "0") ? "1" : "0");

    auto truthtable = m_elements[0];
    const int nInputs = truthtable->inputSize();

    const QString newItemValue = (cellItem->text() == "0") ? "1" : "0";

    cellItem->setText(newItemValue);

    const int positionToChange = 256 * (column - nInputs) + row;

    emit sendCommand(new ToggleTruthTableOutputCommand(truthtable, positionToChange, m_scene, this));

    ElementEditor::truthTable();

    update();

    m_scene->setCircuitUpdateRequired();
}

void ElementEditor::audioBox() {
    auto *audiobox = dynamic_cast<AudioBox *>(m_elements[0]);

    QString filePath = QFileDialog::getOpenFileName(this, tr("Select any audio"),
                                                    QString(), tr("Audio (*.mp3 *.mp4 *.wav *.ogg)"));

    audiobox->setAudio(filePath);
}

void ElementEditor::defaultSkin()
{
    m_isUpdatingSkin = true;
    m_isDefaultSkin = true;
    apply();
}

void ElementEditor::update()
{
    setCurrentElements(m_elements);
}

void ElementEditor::updateTheme()
{
    const QString borderColor = (ThemeManager::theme() == Theme::Light) ? "216" : "66";
    const QString styleSheet =
            "QGroupBox {"
            "   border: 1px solid rgb(%1,%1,%1);"
            "   border-radius: 2px;"
            "   margin-top: 8px;"
            "}"
            ""
            "QGroupBox::title {"
            "   subcontrol-origin: margin;"
            "   subcontrol-position: top;"
            "}";

    m_ui->groupBox->setStyleSheet(styleSheet.arg(borderColor));
}<|MERGE_RESOLUTION|>--- conflicted
+++ resolved
@@ -530,7 +530,6 @@
         }
     }
 
-<<<<<<< HEAD
     if (m_hasDelay) {
         if (m_hasSameDelay) {
             m_ui->doubleSpinBoxDelay->setMinimum(0.0);
@@ -544,9 +543,6 @@
     }
 
     /* Input size  */
-=======
-    /* Input size */
->>>>>>> b84dea37
     m_ui->comboBoxInputSize->clear();
     m_ui->labelInputs->setVisible(m_canChangeInputSize);
     m_ui->comboBoxInputSize->setVisible(m_canChangeInputSize);
