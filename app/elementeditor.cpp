--- conflicted
+++ resolved
@@ -3,12 +3,8 @@
 
 #include "elementeditor.h"
 #include "ui_elementeditor.h"
-<<<<<<< HEAD
 #include "qneconnection.h"
-=======
-
 #include "audiobox.h"
->>>>>>> 298cc964
 #include "commands.h"
 #include "common.h"
 #include "elementfactory.h"
@@ -17,10 +13,6 @@
 #include "scene.h"
 #include "thememanager.h"
 #include "truth_table.h"
-<<<<<<< HEAD
-#include "audiobox.h"
-=======
->>>>>>> 298cc964
 
 #include <QDebug>
 #include <QFileDialog>
@@ -389,14 +381,9 @@
 void ElementEditor::setCurrentElements(const QList<GraphicElement *> &elements)
 {
     m_elements = elements;
-<<<<<<< HEAD
     m_hasTruthTable = 0;
-    m_hasNodeConnection = m_hasLabel = m_hasColors = m_hasAudio = m_hasFrequency = m_hasDelay = m_canChangeInputSize = m_canChangeOutputSize = m_hasTrigger = false;
+    m_hasNodeConnection = m_hasAudioBox = m_hasTruthTable = m_hasLabel = m_hasColors = m_hasAudio = m_hasFrequency = m_hasDelay = m_canChangeInputSize = m_canChangeOutputSize = m_hasTrigger = false;
     m_hasRotation = m_hasSameLabel = m_hasSameColors = m_hasSameFrequency = m_hasSameDelay = m_hasSameAudio = m_hasOnlyInputs = false;
-=======
-    m_hasAudioBox = m_hasTruthTable = m_hasLabel = m_hasColors = m_hasAudio = m_hasFrequency = m_canChangeInputSize = m_canChangeOutputSize = m_hasTrigger = false;
-    m_hasRotation = m_hasSameLabel = m_hasSameColors = m_hasSameFrequency = m_hasSameAudio = m_hasOnlyInputs = false;
->>>>>>> 298cc964
     m_hasSameInputSize = m_hasSameOutputSize = m_hasSameOutputValue = m_hasSameTrigger = m_canMorph = m_hasSameType = false;
     m_canChangeSkin = m_hasSamePriority = false;
     m_hasElements = false;
@@ -408,17 +395,13 @@
     }
 
     bool sameCheckState = true;
-<<<<<<< HEAD
-    m_hasNodeConnection = m_hasLabel = m_hasColors = m_hasAudio = m_hasFrequency = m_hasDelay = m_canChangeInputSize = m_canChangeOutputSize = m_hasTrigger = true;
+    m_hasNodeConnection = m_hasTruthTable = m_hasLabel = m_hasColors = m_hasAudio = m_hasFrequency = m_hasDelay = m_canChangeInputSize = m_canChangeOutputSize = m_hasTrigger = true;
+    m_hasRotation = m_hasSameLabel = m_hasSameColors = m_hasSameFrequency = m_hasSameDelay = m_hasSameAudio = m_hasOnlyInputs = true;
     m_hasSameInputSize = m_hasSameOutputSize = m_hasSameOutputValue = m_hasSameTrigger = m_canMorph = m_hasSameType = true;
-    m_hasRotation = m_hasSameLabel = m_hasSameColors = m_hasSameFrequency = m_hasSameDelay = m_hasSameAudio = m_hasOnlyInputs = true;
-=======
-    m_hasTruthTable = m_hasLabel = m_hasColors = m_hasAudio = m_hasFrequency = m_canChangeInputSize = m_canChangeOutputSize = m_hasTrigger = true;
-    m_hasRotation = m_hasSameLabel = m_hasSameColors = m_hasSameFrequency = m_hasSameAudio = m_hasOnlyInputs = true;
-    m_hasSameInputSize = m_hasSameOutputSize = m_hasSameOutputValue = m_hasSameTrigger = m_canMorph = m_hasSameType = true;
->>>>>>> 298cc964
     m_canChangeSkin = m_hasSamePriority = true;
     m_hasElements = true;
+    m_hasAudioBox = true;
+
     m_hasAudioBox = true;
 
     show();
@@ -432,22 +415,14 @@
     auto *firstInput = qobject_cast<GraphicElementInput *>(firstElement);
     auto elementType = firstElement->elementType();
 
-<<<<<<< HEAD
     m_hasRotarySwitch = (elementType == ElementType::InputRotary);
 
-    for (auto *elm : qAsConst(m_elements)) {
-        const auto group = elm->elementGroup();
-        const auto firstGroup = firstElement->elementGroup();
-
-        m_hasNodeConnection &= elm->hasNodeConnection();
-        m_hasTruthTable += elm->hasTruthTable();
-=======
     for (auto *elm : std::as_const(m_elements)) {
         const auto group = elm->elementGroup();
         const auto firstGroup = firstElement->elementGroup();
 
+        m_hasNodeConnection &= elm->hasNodeConnection();
         m_hasTruthTable &= elm->hasTruthTable();
->>>>>>> 298cc964
         m_hasLabel &= elm->hasLabel();
         m_canChangeSkin &= elm->canChangeSkin();
         m_hasColors &= elm->hasColors();
@@ -492,11 +467,7 @@
     }
 
     m_canChangeInputSize = (minimumInputs < maximumInputs);
-<<<<<<< HEAD
-    m_canChangeOutputSize = (minimumOutputs < maximumOutputs) && (!m_hasRotarySwitch || m_hasTruthTable == 0);
-=======
     m_canChangeOutputSize = (minimumOutputs < maximumOutputs && !m_hasTruthTable);
->>>>>>> 298cc964
     /* Element type */
     m_ui->groupBox->setTitle(ElementFactory::typeToTitleText(elementType));
     /* Labels */
@@ -679,17 +650,6 @@
         m_ui->comboBoxOutputSize->addItem(m_manyOS);
     }
 
-<<<<<<< HEAD
-    if (m_canChangeOutputSize) {
-        if (!m_hasRotarySwitch || m_hasTruthTable == 0) {
-            if (m_hasSameOutputSize) {
-                m_ui->comboBoxOutputSize->removeItem(m_ui->comboBoxOutputSize->findText(m_manyOS));
-                QString outputSize = QString::number(firstElement->outputSize());
-                m_ui->comboBoxOutputSize->setCurrentText(outputSize);
-            } else {
-                m_ui->comboBoxOutputSize->setCurrentText(m_manyOS);
-            }
-=======
     if (m_canChangeOutputSize && !m_hasTruthTable) {
         if (m_hasSameOutputSize) {
             m_ui->comboBoxOutputSize->removeItem(m_ui->comboBoxOutputSize->findText(m_manyOS));
@@ -697,7 +657,6 @@
             m_ui->comboBoxOutputSize->setCurrentText(outputSize);
         } else {
             m_ui->comboBoxOutputSize->setCurrentText(m_manyOS);
->>>>>>> 298cc964
         }
     }
 
@@ -757,20 +716,6 @@
     m_ui->pushButtonAudioBox->setVisible(m_hasAudioBox);
     m_ui->pushButtonAudioBox->setEnabled(m_hasAudioBox);
     m_ui->labelAudioBox->setVisible(m_hasAudioBox);
-<<<<<<< HEAD
-    m_ui->labelCurrentAudioBox->setVisible(m_hasAudioBox);
-    if (m_hasAudioBox) {
-        if (elements.size() > 1) {
-            m_ui->labelCurrentAudioBox->setText(m_manyAudios);
-        }
-
-        m_ui->labelCurrentAudioBox->setText(elements[0]->audio());
-    }
-
-    /* TruthTable */
-    m_ui->pushButtonTruthTable->setVisible(static_cast<uint>(elements.size()) == m_hasTruthTable);
-    m_ui->pushButtonTruthTable->setEnabled(m_hasTruthTable == 1);
-=======
     m_ui->lineCurrentAudioBox->setVisible(m_hasAudioBox);
 
     if (m_hasAudioBox) {
@@ -784,7 +729,6 @@
     /* TruthTable */
     m_ui->pushButtonTruthTable->setVisible(m_hasTruthTable);
     m_ui->pushButtonTruthTable->setEnabled(m_hasTruthTable);
->>>>>>> 298cc964
 
     setEnabled(true);
     show();
@@ -1126,30 +1070,6 @@
 
 void ElementEditor::truthTable()
 {
-<<<<<<< HEAD
-    if (!m_hasTruthTable) {
-        return;
-    }
-
-    auto *truthtable = dynamic_cast<TruthTable *>(m_elements[0]);
-
-    //Assuming only one element selected for now...
-
-    const int nInputs  = truthtable->inputSize();
-    const int nOutputs = truthtable->outputSize();
-
-    QStringList inputLabels;
-    m_table->setColumnCount(nInputs + nOutputs);
-    m_table->setRowCount(pow(2, nInputs));
-
-    for (int i = 0; i < nInputs; i++) {
-        inputLabels.append(QChar::fromLatin1('A' + i));
-    }
-
-    for (int i = 0; i < truthtable->outputSize(); i++) {
-        inputLabels.append("S"+QString::number(i));
-        m_table->setColumnWidth(nInputs + i,14);
-=======
     if (!m_hasTruthTable) return;
 
     auto *truthtable = dynamic_cast<TruthTable *>(m_elements[0]);
@@ -1170,20 +1090,13 @@
     for (int i = 0; i < truthtable->outputSize(); ++i) {
         inputLabels.append("S" + QString::number(i));
         m_table->setColumnWidth(nInputs + i, 14);
->>>>>>> 298cc964
     }
 
     m_table->setHorizontalHeaderLabels(inputLabels);
 
-<<<<<<< HEAD
-    for (int i = 0; i < pow(2, nInputs); i++) {
-        for (int j = 0; j < nInputs; j++) {
-            m_table->setColumnWidth(j,14);
-=======
     for (int i = 0; i < std::pow(2, nInputs); ++i) {
         for (int j = 0; j < nInputs; ++j) {
             m_table->setColumnWidth(j, 14);
->>>>>>> 298cc964
             auto newItemValue = QString::number(i, 2);
 
             if (newItemValue.size() < nInputs) {
@@ -1194,84 +1107,42 @@
                 auto *newItem = new QTableWidgetItem(newItemValue.at(j), QTableWidgetItem::Type);
                 newItem->setTextAlignment(Qt::AlignCenter);
                 m_table->setItem(i, j, newItem);
-<<<<<<< HEAD
-                m_table->item(i,j)->setFlags(Qt::ItemIsEnabled);
-            }
-
-            m_table->item(i,j)->setText(newItemValue.at(j));
-=======
                 m_table->item(i, j)->setFlags(Qt::ItemIsEnabled);
             }
 
             m_table->item(i, j)->setText(newItemValue.at(j));
->>>>>>> 298cc964
         }
 
         auto bitArray = truthtable->key();
 
-<<<<<<< HEAD
-        for (int z = 0; z < nOutputs; z++) {
-=======
         for (int z = 0; z < nOutputs; ++z) {
->>>>>>> 298cc964
             const int output = bitArray.at(256 * z + i);
 
             if (m_table->item(i, nInputs + z) == nullptr) {
                 auto *newOutItem = new QTableWidgetItem(QString(QChar::fromLatin1('0' + output)));
                 newOutItem->setTextAlignment(Qt::AlignCenter);
                 m_table->setItem(i, nInputs + z, newOutItem);
-<<<<<<< HEAD
-                m_table->item(i,nInputs + z)->setFlags(Qt::ItemIsEnabled);
-=======
                 m_table->item(i, nInputs + z)->setFlags(Qt::ItemIsEnabled);
->>>>>>> 298cc964
             }
 
             m_table->item(i, nInputs + z)->setText(QString::number(output));
         }
     }
 
-<<<<<<< HEAD
-    m_tableLayout->addWidget(m_table);
-    m_tableBox->setLayout(m_tableLayout);
-    m_tableBox->setWindowTitle(tr("Truth Table"));
-    m_tableBox->exec();
-=======
     m_tableBox->show();
->>>>>>> 298cc964
 }
 
 void ElementEditor::setTruthTableProposition(const int row, const int column)
 {
-<<<<<<< HEAD
-    if (m_elements.size() > 1) {
-        return;
-    }
-
-    if (column < m_elements[0]->inputSize()) {
-        return;
-    }
-
-    auto cellItem = m_table->item(row,column);
-=======
     if (m_elements.size() > 1) return;
 
     if (column < m_elements[0]->inputSize()) return;
 
     auto cellItem = m_table->item(row, column);
->>>>>>> 298cc964
     cellItem->setText((cellItem->text() == "0") ? "1" : "0");
 
     auto truthtable = m_elements[0];
     const int nInputs = truthtable->inputSize();
-<<<<<<< HEAD
-
-    const QString newItemValue = (cellItem->text() == "0") ? "1" : "0";
-
-    cellItem->setText(newItemValue);
-
-=======
->>>>>>> 298cc964
     const int positionToChange = 256 * (column - nInputs) + row;
 
     emit sendCommand(new ToggleTruthTableOutputCommand(truthtable, positionToChange, m_scene, this));
@@ -1283,15 +1154,6 @@
     m_scene->setCircuitUpdateRequired();
 }
 
-<<<<<<< HEAD
-void ElementEditor::audioBox() {
-    auto *audiobox = dynamic_cast<AudioBox *>(m_elements[0]);
-
-    QString filePath = QFileDialog::getOpenFileName(this, tr("Select any audio"),
-                                                    QString(), tr("Audio (*.mp3 *.mp4 *.wav *.ogg)"));
-
-    audiobox->setAudio(filePath);
-=======
 void ElementEditor::audioBox()
 {
     auto *audiobox = dynamic_cast<AudioBox *>(m_elements[0]);
@@ -1301,7 +1163,6 @@
 
     audiobox->setAudio(filePath);
     m_ui->lineCurrentAudioBox->setText(QFileInfo(filePath).fileName());
->>>>>>> 298cc964
 }
 
 void ElementEditor::defaultSkin()
