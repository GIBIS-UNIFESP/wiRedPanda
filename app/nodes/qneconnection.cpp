/* Copyright (c) 2012, STANISLAW ADASZEWSKI
 * All rights reserved.
 *
 * Redistribution and use in source and binary forms, with or without
 * modification, are permitted provided that the following conditions are met:
 * Redistributions of source code must retain the above copyright
 *    notice, this list of conditions and the following disclaimer.
 * Redistributions in binary form must reproduce the above copyright
 *    notice, this list of conditions and the following disclaimer in the
 *    documentation and/or other materials provided with the distribution.
 * Neither the name of STANISLAW ADASZEWSKI nor the
 *    names of its contributors may be used to endorse or promote products
 *    derived from this software without specific prior written permission.
 *
 * THIS SOFTWARE IS PROVIDED BY THE COPYRIGHT HOLDERS AND CONTRIBUTORS "AS IS" AND
 * ANY EXPRESS OR IMPLIED WARRANTIES, INCLUDING, BUT NOT LIMITED TO, THE IMPLIED
 * WARRANTIES OF MERCHANTABILITY AND FITNESS FOR A PARTICULAR PURPOSE ARE
 * DISCLAIMED. IN NO EVENT SHALL STANISLAW ADASZEWSKI BE LIABLE FOR ANY
 * DIRECT, INDIRECT, INCIDENTAL, SPECIAL, EXEMPLARY, OR CONSEQUENTIAL DAMAGES
 * (INCLUDING, BUT NOT LIMITED TO, PROCUREMENT OF SUBSTITUTE GOODS OR SERVICES;
 * LOSS OF USE, DATA, OR PROFITS; OR BUSINESS INTERRUPTION) HOWEVER CAUSED AND
 * ON ANY THEORY OF LIABILITY, WHETHER IN CONTRACT, STRICT LIABILITY, OR TORT
 * (INCLUDING NEGLIGENCE OR OTHERWISE) ARISING IN ANY WAY OUT OF THE USE OF THIS
 * SOFTWARE, EVEN IF ADVISED OF THE POSSIBILITY OF SUCH DAMAGE. */

<<<<<<< HEAD
#include "common.h"
=======
>>>>>>> b0a0f073
#include "qneconnection.h"
#include "node.h"
#include "qneport.h"
#include "thememanager.h"

#include <QBrush>
#include <QDebug>
#include <QGraphicsScene>
#include <QMessageBox>
#include <QPainter>
#include <QPen>
#include <QStyleOptionGraphicsItem>

QNEConnection::QNEConnection(QGraphicsItem *parent)
    : QGraphicsPathItem(parent)
{
    setFlag(QGraphicsItem::ItemIsSelectable);
    setBrush(Qt::NoBrush);
    setStatus(Status::Inactive);
    setZValue(-1);
    m_start = nullptr;
    m_end = nullptr;
    updateTheme();
}

QNEConnection::~QNEConnection()
{
    if (m_start) {
        m_start->disconnect(this);
    }
    if (m_end) {
        m_end->disconnect(this);
    }
}

void QNEConnection::setStartPos(const QPointF &p)
{
    startPos = p;
}

void QNEConnection::setEndPos(const QPointF &p)
{
    endPos = p;
}

void QNEConnection::setStart(QNEOutputPort *p)
{
    QNEOutputPort *old = m_start;
    m_start = p;
    if (old && (old != p)) {
        old->disconnect(this);
    }
    if (p) {
        setStartPos(p->scenePos());
        p->connect(this);
    }
}

void QNEConnection::setEnd(QNEInputPort *p)
{
    QNEInputPort *old = m_end;
    m_end = p;
    if (old && (old != p)) {
        old->disconnect(this);
    }
    if (p) {
        p->connect(this);
        setEndPos(p->scenePos());
    }
}

void QNEConnection::updatePosFromPorts()
{
    if (m_start) {
        startPos = m_start->scenePos();
    }
    if (m_end) {
        endPos = m_end->scenePos();
    }
    updatePath();
}

void QNEConnection::updatePath()
{
    QPainterPath p;

    p.moveTo(startPos);

    qreal dx = endPos.x() - startPos.x();
    qreal dy = endPos.y() - startPos.y();

    QPointF ctr1(startPos.x() + dx * 0.25, startPos.y() + dy * 0.1);
    QPointF ctr2(startPos.x() + dx * 0.75, startPos.y() + dy * 0.9);

    p.cubicTo(ctr1, ctr2, endPos);

    /*  p.lineTo(pos2); */
    setPath(p);
}

QNEOutputPort *QNEConnection::start() const
{
    return m_start;
}

QNEInputPort *QNEConnection::end() const
{
    return m_end;
}

double QNEConnection::angle()
{
    QNEPort *p1 = m_start;
    QNEPort *p2 = m_end;
    if (p1 && p2) {
        if (p2->isOutput()) {
            std::swap(p1, p2);
        }
        QLineF line(p1->scenePos(), p2->scenePos());
        return line.angle();
    }
    return 0.0;
}

void QNEConnection::save(QDataStream &ds) const
{
    ds << reinterpret_cast<quint64>(m_start);
    ds << reinterpret_cast<quint64>(m_end);
}

bool QNEConnection::load(QDataStream &ds, const QMap<quint64, QNEPort *> &portMap)
{
    quint64 ptr1;
    quint64 ptr2;
    ds >> ptr1;
    ds >> ptr2;
    if (portMap.isEmpty()) {
        COMMENT("Empty port map.", 0);
        auto *port1 = reinterpret_cast<QNEPort *>(ptr1);
        auto *port2 = reinterpret_cast<QNEPort *>(ptr2);
        if (port2 && port1) {
            if (!port1->isOutput() && port2->isOutput()) {
                setStart(dynamic_cast<QNEOutputPort *>(port2));
                setEnd(dynamic_cast<QNEInputPort *>(port1));
            } else if (port1->isOutput() && !port2->isOutput()) {
                setStart(dynamic_cast<QNEOutputPort *>(port1));
                setEnd(dynamic_cast<QNEInputPort *>(port2));
            }
        }
    } else if (portMap.contains(ptr1) && portMap.contains(ptr2)) {
        COMMENT("Port map with elements.", 0);
        QNEPort *port1 = portMap[ptr1];
        QNEPort *port2 = portMap[ptr2];
        if (port1 && port2) {
            if (!port1->isOutput() && port2->isOutput()) {
                setStart(dynamic_cast<QNEOutputPort *>(port2));
                setEnd(dynamic_cast<QNEInputPort *>(port1));
            } else if (port1->isOutput() && !port2->isOutput()) {
                setStart(dynamic_cast<QNEOutputPort *>(port1));
                setEnd(dynamic_cast<QNEInputPort *>(port2));
            }
        }
    } else {
        return false;
    }
    updatePosFromPorts();
    updatePath();

    return (m_start != nullptr && m_end != nullptr);
}

QNEPort *QNEConnection::otherPort(const QNEPort *port) const
{
    if (port == dynamic_cast<QNEPort *>(m_start)) {
        return dynamic_cast<QNEPort *>(m_end);
    }
    return dynamic_cast<QNEPort *>(m_start);
}

QNEOutputPort *QNEConnection::otherPort(const QNEInputPort *) const
{
    return m_start;
}

QNEInputPort *QNEConnection::otherPort(const QNEOutputPort *) const
{
    return m_end;
}

QNEConnection::Status QNEConnection::status() const
{
    return m_status;
}

void QNEConnection::setStatus(const Status &status)
{
    m_status = status;
    switch (status) {
    case Status::Inactive: {
        setPen(QPen(m_inactiveClr, 3));
        break;
    }
    case Status::Active: {
        setPen(QPen(m_activeClr, 3));
        break;
    }
    case Status::Invalid: {
        setPen(QPen(m_invalidClr, 5));
        break;
    }
    }
}

void QNEConnection::updateTheme()
{
    if (ThemeManager::globalMngr) {
        const ThemeAttrs attrs = ThemeManager::globalMngr->getAttrs();
        m_inactiveClr = attrs.qneConnection_false;
        m_activeClr = attrs.qneConnection_true;
        m_invalidClr = attrs.qneConnection_invalid;
        m_selectedClr = attrs.qneConnection_selected;
    }
}

void QNEConnection::paint(QPainter *painter, const QStyleOptionGraphicsItem *option, QWidget *)
{
    painter->setClipRect(option->exposedRect);
    if (isSelected()) {
        painter->setPen(QPen(m_selectedClr, 5));
    } else {
        painter->setPen(pen());
    }
    painter->drawPath(path());
}<|MERGE_RESOLUTION|>--- conflicted
+++ resolved
@@ -23,12 +23,8 @@
  * (INCLUDING NEGLIGENCE OR OTHERWISE) ARISING IN ANY WAY OUT OF THE USE OF THIS
  * SOFTWARE, EVEN IF ADVISED OF THE POSSIBILITY OF SUCH DAMAGE. */
 
-<<<<<<< HEAD
 #include "common.h"
-=======
->>>>>>> b0a0f073
 #include "qneconnection.h"
-#include "node.h"
 #include "qneport.h"
 #include "thememanager.h"
 
