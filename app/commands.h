/*
 * Copyright 2015 - 2022, GIBIS-Unifesp and the WiRedPanda contributors
 * SPDX-License-Identifier: GPL-3.0-or-later
 */

#pragma once

#include "elementtype.h"
#include "globalproperties.h"

#include <QCoreApplication>
#include <QGraphicsScene>
#include <QList>
#include <QPointF>
#include <QUndoCommand>

class Scene;
class Editor;
class GraphicElement;
class QGraphicsItem;
class QNEConnection;

<<<<<<< HEAD
void storeIds( const QList< QGraphicsItem* > &items, QVector< int > &ids );
void storeOtherIds( const QList< QGraphicsItem* > &connections, const QVector< int > &ids, QVector< int > &otherIds );
QList< QGraphicsItem* > loadList( const QList< QGraphicsItem* > &aItems, QVector< int > &ids, QVector< int > &otherIds );
QList< QGraphicsItem* > findItems( const QVector< int > &ids );
QList< GraphicElement* > findElements( const QVector< int > &ids );
void saveItems( QByteArray &itemData, const QList< QGraphicsItem* > &items, const QVector< int > &otherIds );
void addItems( Editor *editor, const QList< QGraphicsItem* >& items );
bool loadItems(QByteArray &itemData, const QVector< int > &ids, Editor *editor, QVector< int > &otherIds );
void deleteItems( const QList< QGraphicsItem* > &items, Editor *editor );
=======
QList<GraphicElement *> findElements(const QVector<int> &ids);
QList<QGraphicsItem *> findItems(const QVector<int> &ids);
QList<QGraphicsItem *> loadItems(QByteArray &itemData, const QVector<int> &ids, Editor *editor, QVector<int> &otherIds);
QList<QGraphicsItem *> loadList(const QList<QGraphicsItem *> &aItems, QVector<int> &ids, QVector<int> &otherIds);
void addItems(Editor *editor, const QList<QGraphicsItem *> &items);
void deleteItems(const QList<QGraphicsItem *> &items, Editor *editor);
void saveItems(QByteArray &itemData, const QList<QGraphicsItem *> &items, const QVector<int> &otherIds);
void storeIds(const QList<QGraphicsItem *> &items, QVector<int> &ids);
void storeOtherIds(const QList<QGraphicsItem *> &connections, const QVector<int> &ids, QVector<int> &otherIds);
>>>>>>> 9c061cb8

class AddItemsCommand : public QUndoCommand
{
    Q_DECLARE_TR_FUNCTIONS(AddItemsCommand)

    enum { Id = 101 };

public:
    //!
    //! \brief AddItemsCommand ctor taking a GraphicElement as its item
    //! \param aItem   An item in the form of a GraphicElement (an IO elem., a gate or an IC)
    //! \param aEditor The editor to which the command will be added to
    //!
    explicit AddItemsCommand(GraphicElement *aItem, Editor *aEditor, QUndoCommand *parent = nullptr);

    //!
    //! \brief AddItemsCommand ctor taking a QNEConnection as its item
    //! \param aItem   An item in the form of a QNEConnection (a node or a connection between nodes)
    //! \param aEditor The editor to which the command will be added to
    //!
    explicit AddItemsCommand(QNEConnection *aItem, Editor *aEditor, QUndoCommand *parent = nullptr);

    //!
    //! \brief AddItemsCommand ctor taking a several QGraphicsItems as its items
    //! \param aItem   A list of items in the form of GraphicElements (an IO elem., a gate or an IC)
    //! \param aEditor The editor to which the command will be added to
    //!
    explicit AddItemsCommand(const QList<QGraphicsItem *> &aItems, Editor *aEditor, QUndoCommand *parent = nullptr);

    //!
    //! \brief undo reverts a change on the editor made by AddItemsCommand::redo
    //!
    void undo() override;

    //!
    //! \brief redo applies the change on the editor
    //!
    void redo() override;

private:
    Editor *m_editor;
    QByteArray m_itemData;
    QVector<int> m_ids, m_otherIds;
};

//!
//! \brief The DeleteItemsCommand class represents a single action of removing a list of elements on the editor
//!
class DeleteItemsCommand : public QUndoCommand
{
    Q_DECLARE_TR_FUNCTIONS(DeleteItemsCommand)

    enum { Id = 102 };

public:
    //!
    //! \brief DeleteItemsCommand
    //! \param aItems  A list of QGraphicsItems to be removed from the editor
    //! \param aEditor The editor from where the items will be removed
    //!
    explicit DeleteItemsCommand(const QList<QGraphicsItem *> &aItems, Editor *aEditor, QUndoCommand *parent = nullptr);

    //!
    //! \brief DeleteItemsCommand
    //! \param aItems  A QGraphicsItem to be removed from the editor
    //! \param aEditor The editor from where the items will be removed from
    //!
    explicit DeleteItemsCommand(QGraphicsItem *item, Editor *aEditor, QUndoCommand *parent = nullptr);

    //!
    //! \brief undo reverts a change on the editor made by DeleteItemsCommand::redo.
    //!
    void undo() override;

    //!
    //! \brief redo applies the change on the editor
    //!
    void redo() override;

private:
    Editor *m_editor;
    QByteArray m_itemData;
    QVector<int> m_ids, m_otherIds;
};

//!
//! \brief The RotateCommand class represents a single action of rotating a list of elements on the editor
//!
class RotateCommand : public QUndoCommand
{
    Q_DECLARE_TR_FUNCTIONS(RotateCommand)

    enum { Id = 103 };

public:
    //!
    //! \brief RotateCommand
    //! \param aItems are the items to be rotated
    //! \param angle defines how many degrees will be rotated, in clockwise direction, by this command.
    //!
    explicit RotateCommand(const QList<GraphicElement *> &aItems, int angle, Editor *aEditor, QUndoCommand *parent = nullptr);

    //!
    //! \brief undo reverts a change on the editor made by RotateCommand::redo
    //!
    void undo() override;

    //!
    //! \brief redo applies the change on the editor
    //!
    void redo() override;

    int id() const override { return Id; }

private:
    //!
    //! \brief m_angle defines how many degrees will be rotated, in clockwise direction, in this command.
    //!
    int m_angle;
    Editor *m_editor;
    QVector<QPointF> m_positions;
    QVector<int> m_ids;
};

//!
//! \brief The MoveCommand class represents a single action of moving a list of actions on the editor
//!
class MoveCommand : public QUndoCommand
{
    Q_DECLARE_TR_FUNCTIONS(MoveCommand)

    enum { Id = 104 };

public:
    explicit MoveCommand(const QList<GraphicElement *> &list, const QList<QPointF> &aOldPositions, Editor *aEditor, QUndoCommand *parent = nullptr);

    int id() const override { return Id; }
    void redo() override;
    void undo() override;

private:
    Editor *m_editor;
    QList<QPointF> m_newPositions;
    QList<QPointF> m_oldPositions;
    QPointF m_offset;
    QVector<int> m_ids;
};

//!
//! \brief The UpdateCommand class
//!
class UpdateCommand : public QUndoCommand
{
    Q_DECLARE_TR_FUNCTIONS(UpdateCommand)

    enum { Id = 105 };

public:
    explicit UpdateCommand(const QVector<GraphicElement *> &elements, const QByteArray &oldData, Editor *editor, QUndoCommand *parent = nullptr);

    int id() const override { return Id; }
    void redo() override;
    void undo() override;

private:
    void loadData(QByteArray itemData);

    Editor *m_editor;
    QByteArray m_newData;
    QByteArray m_oldData;
    QVector<int> ids;
};

class SplitCommand : public QUndoCommand
{
    Q_DECLARE_TR_FUNCTIONS(SplitCommand)

    enum { Id = 106 };

public:
    explicit SplitCommand(QNEConnection *conn, QPointF point, Editor *editor, QUndoCommand *parent = nullptr);

    void undo() override;
    void redo() override;

private:
    Editor *m_editor;
    QPointF m_nodePos;
    Scene *m_scene;
    int m_c1_id, m_c2_id;
    int m_elm1_id, m_elm2_id;
    int m_nodeAngle;
    int m_node_id;
};

class MorphCommand : public QUndoCommand
{
    Q_DECLARE_TR_FUNCTIONS(MorphCommand)

    enum { Id = 107 };

public:
    explicit MorphCommand(const QVector<GraphicElement *> &elements, ElementType aType, Editor *aEditor, QUndoCommand *parent = nullptr);

    int id() const override { return Id; }
    void redo() override;
    void undo() override;

private:
    void transferConnections(QVector<GraphicElement *> from, QVector<GraphicElement *> to);

    Editor *m_editor;
    ElementType m_newtype;
    QVector<ElementType> m_types;
    QVector<int> m_ids;
};

class ChangeInputSZCommand : public QUndoCommand
{
    Q_DECLARE_TR_FUNCTIONS(ChangeInputSZCommand)

    enum { Id = 108 };

public:
    explicit ChangeInputSZCommand(const QVector<GraphicElement *> &elements, int newInputSize, Editor *editor, QUndoCommand *parent = nullptr);

    int id() const override { return Id; }
    void redo() override;
    void undo() override;

private:
    Editor *m_editor;
    QByteArray m_oldData;
    QGraphicsScene *m_scene;
    QVector<int> m_elms;
    QVector<int> m_order;
    int m_newInputSize;
};

class FlipCommand : public QUndoCommand
{
    Q_DECLARE_TR_FUNCTIONS(FlipHCommand)

    enum { Id = 109 };

public:
    explicit FlipCommand(const QList<GraphicElement *> &aItems, int aAxis, Editor *aEditor, QUndoCommand *parent = nullptr);

    int id() const override { return Id; }
    void redo() override;
    void undo() override;

private:
    Editor *m_editor;
    QPointF m_minPos, m_maxPos;
    QVector<QPointF> m_positions;
    QVector<int> m_ids;
    int m_axis;
};

class ChangeOutputSZCommand : public QUndoCommand
{
    Q_DECLARE_TR_FUNCTIONS(ChangeOutputSZCommand)

    enum { Id = 110 };

public:
    explicit ChangeOutputSZCommand(const QVector<GraphicElement *> &elements, int newOutputSize, Editor *editor, QUndoCommand *parent = nullptr);

    int id() const override { return Id; }
    void redo() override;
    void undo() override;

private:
    Editor *m_editor;
    QByteArray m_oldData;
    QGraphicsScene *m_scene;
    QVector<int> m_elms;
    QVector<int> m_order;
    int m_newOutputSize;
};
<|MERGE_RESOLUTION|>--- conflicted
+++ resolved
@@ -20,27 +20,15 @@
 class QGraphicsItem;
 class QNEConnection;
 
-<<<<<<< HEAD
-void storeIds( const QList< QGraphicsItem* > &items, QVector< int > &ids );
-void storeOtherIds( const QList< QGraphicsItem* > &connections, const QVector< int > &ids, QVector< int > &otherIds );
-QList< QGraphicsItem* > loadList( const QList< QGraphicsItem* > &aItems, QVector< int > &ids, QVector< int > &otherIds );
-QList< QGraphicsItem* > findItems( const QVector< int > &ids );
-QList< GraphicElement* > findElements( const QVector< int > &ids );
-void saveItems( QByteArray &itemData, const QList< QGraphicsItem* > &items, const QVector< int > &otherIds );
-void addItems( Editor *editor, const QList< QGraphicsItem* >& items );
-bool loadItems(QByteArray &itemData, const QVector< int > &ids, Editor *editor, QVector< int > &otherIds );
-void deleteItems( const QList< QGraphicsItem* > &items, Editor *editor );
-=======
 QList<GraphicElement *> findElements(const QVector<int> &ids);
 QList<QGraphicsItem *> findItems(const QVector<int> &ids);
-QList<QGraphicsItem *> loadItems(QByteArray &itemData, const QVector<int> &ids, Editor *editor, QVector<int> &otherIds);
+bool loadItems(QByteArray &itemData, const QVector<int> &ids, Editor *editor, QVector<int> &otherIds);
 QList<QGraphicsItem *> loadList(const QList<QGraphicsItem *> &aItems, QVector<int> &ids, QVector<int> &otherIds);
 void addItems(Editor *editor, const QList<QGraphicsItem *> &items);
 void deleteItems(const QList<QGraphicsItem *> &items, Editor *editor);
 void saveItems(QByteArray &itemData, const QList<QGraphicsItem *> &items, const QVector<int> &otherIds);
 void storeIds(const QList<QGraphicsItem *> &items, QVector<int> &ids);
 void storeOtherIds(const QList<QGraphicsItem *> &connections, const QVector<int> &ids, QVector<int> &otherIds);
->>>>>>> 9c061cb8
 
 class AddItemsCommand : public QUndoCommand
 {
