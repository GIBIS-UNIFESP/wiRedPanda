/*
 * Copyright 2015 - 2021, GIBIS-Unifesp and the wiRedPanda contributors
 * SPDX-License-Identifier: GPL-3.0-or-later
 */

#ifndef COMMANDS_H
#define COMMANDS_H

#include <memory>

#include <QApplication>
#include <QGraphicsItem>
#include <QList>
#include <QPointF>
#include <QUndoCommand>

#include "node.h"
#include "qneconnection.h"

class Scene;
class Editor;
class GraphicElement;

<<<<<<< HEAD
void storeIds( const QList< QGraphicsItem* > &items, QVector< int > &ids );
void storeOtherIds( const QList< QGraphicsItem* > &connections, const QVector< int > &ids, QVector< int > &otherIds );
QList< QGraphicsItem* > loadList( const QList< QGraphicsItem* > &aItems, QVector< int > &ids, QVector< int > &otherIds );
QList< QGraphicsItem* > findItems( const QVector< int > &ids );
QList< GraphicElement* > findElements( const QVector< int > &ids );
void saveItems( QByteArray &itemData, const QList< QGraphicsItem* > &items, const QVector< int > &otherIds );
void addItems( Editor *editor, QList< QGraphicsItem* > items );
QList< QGraphicsItem* > loadItems( QByteArray &itemData, const QVector< int > &ids, Editor *editor, QVector< int > &otherIds );
void deleteItems( const QList< QGraphicsItem* > &items, Editor *editor );

class AddItemsCommand : public QUndoCommand {
  Q_DECLARE_TR_FUNCTIONS( AddItemsCommand )
=======
//!
//! \brief The AddItemsCommand class represents a single action of adding a list of elements on the editor
//!
class AddItemsCommand : public QUndoCommand
{
    Q_DECLARE_TR_FUNCTIONS(AddItemsCommand)
>>>>>>> 265d0f0c

    enum { Id = 101 };

public:
    //!
    //! \brief AddItemsCommand ctor taking a GraphicElement as its item
    //! \param aItem   An item in the form of a GraphicElement (an IO elem., a gate or an IC)
    //! \param aEditor The editor to which the command will be added to
    //!
    explicit AddItemsCommand(GraphicElement *aItem, Editor *aEditor, QUndoCommand *parent = nullptr);
    //!
    //! \brief AddItemsCommand ctor taking a QNEConnection as its item
    //! \param aItem   An item in the form of a QNEConnection (a node or a connection between nodes)
    //! \param aEditor The editor to which the command will be added to
    //!
    explicit AddItemsCommand(QNEConnection *aItem, Editor *aEditor, QUndoCommand *parent = nullptr);
    //!
    //! \brief AddItemsCommand ctor taking a several QGraphicsItems as its items
    //! \param aItem   A list of items in the form of GraphicElements (an IO elem., a gate or an IC)
    //! \param aEditor The editor to which the command will be added to
    //!
    explicit AddItemsCommand(const QList<QGraphicsItem *> &aItems, Editor *aEditor, QUndoCommand *parent = nullptr);

    //!
    //! \brief undo reverts a change on the editor made by AddItemsCommand::redo
    //!
    void undo() Q_DECL_OVERRIDE;
    //!
    //! \brief redo applies the change on the editor
    //!
    void redo() Q_DECL_OVERRIDE;

private:
    QByteArray m_itemData;
    Editor * m_editor;
    QVector<int> m_ids, m_otherIds;
};

//!
//! \brief The DeleteItemsCommand class represents a single action of removing a list of elements on the editor
//!
class DeleteItemsCommand : public QUndoCommand
{
    Q_DECLARE_TR_FUNCTIONS(DeleteItemsCommand)
    enum { Id = 102 };

public:
    //!
    //! \brief DeleteItemsCommand
    //! \param aItems  A list of QGraphicsItems to be removed from the editor
    //! \param aEditor The editor from where the items will be removed
    //!
    explicit DeleteItemsCommand(const QList<QGraphicsItem *> &aItems, Editor *aEditor, QUndoCommand *parent = nullptr);
    //!
    //! \brief DeleteItemsCommand
    //! \param aItems  A QGraphicsItem to be removed from the editor
    //! \param aEditor The editor from where the items will be removed from
    //!
    explicit DeleteItemsCommand(QGraphicsItem *item, Editor *aEditor, QUndoCommand *parent = nullptr);

    //!
    //! \brief undo reverts a change on the editor made by DeleteItemsCommand::redo.
    //!
    void undo() Q_DECL_OVERRIDE;
    //!
    //! \brief redo applies the change on the editor
    //!
    void redo() Q_DECL_OVERRIDE;

private:
    QByteArray m_itemData;
    Editor * m_editor;
    QVector<int> m_ids, m_otherIds;
};

//!
//! \brief The RotateCommand class represents a single action of rotating a list of elements on the editor
//!
class RotateCommand : public QUndoCommand
{
    Q_DECLARE_TR_FUNCTIONS(RotateCommand)

    enum { Id = 103 };

public:
    //!
    //! \brief RotateCommand
    //! \param aItems are the items to be rotated
    //! \param angle defines how many degrees will be rotated, in clockwise direction, by this command.
    //!
    explicit RotateCommand(const QList<GraphicElement *> &aItems, int angle, QUndoCommand *parent = nullptr);

    //!
    //! \brief undo reverts a change on the editor made by RotateCommand::redo
    //!
    void undo() Q_DECL_OVERRIDE;
    //!
    //! \brief redo applies the change on the editor
    //!
    void redo() Q_DECL_OVERRIDE;
    // TODO: mergeWith is unused!
    bool mergeWith(const QUndoCommand *command) Q_DECL_OVERRIDE;
    int id() const Q_DECL_OVERRIDE;

private:
    //!
    //! \brief m_angle defines how many degrees will be rotated, in clockwise direction, in this command.
    //!
    int m_angle;
    QVector<int> m_ids;
    QVector<QPointF> m_positions;
};

//!
//! \brief The MoveCommand class represents a single action of moving a list of actions on the editor
//!
class MoveCommand : public QUndoCommand
{
    Q_DECLARE_TR_FUNCTIONS(MoveCommand)
public:
    enum { Id = 104 };

    explicit MoveCommand(const QList<GraphicElement *> &list, const QList<QPointF> &aOldPositions, QUndoCommand *parent = nullptr);

    void undo() Q_DECL_OVERRIDE;
    void redo() Q_DECL_OVERRIDE;
    int id() const Q_DECL_OVERRIDE
    {
        return Id;
    }

private:
    QVector<int> m_ids;
    QList<QPointF> m_oldPositions;
    QList<QPointF> m_newPositions;

    QPointF m_offset;
};

//!
//! \brief The UpdateCommand class
//!
class UpdateCommand : public QUndoCommand
{
    Q_DECLARE_TR_FUNCTIONS(UpdateCommand)
public:
    enum { Id = 105 };

    explicit UpdateCommand(const QVector<GraphicElement *> &elements, QByteArray oldData, Editor *editor, QUndoCommand *parent = nullptr);

    void undo() Q_DECL_OVERRIDE;
    void redo() Q_DECL_OVERRIDE;
    int id() const Q_DECL_OVERRIDE
    {
        return Id;
    }

private:
    QVector<int> ids;
    QByteArray m_oldData;
    QByteArray m_newData;
    Editor *editor;

    void loadData(QByteArray itemData);
};

class SplitCommand : public QUndoCommand
{
    Q_DECLARE_TR_FUNCTIONS(SplitCommand)
    enum { Id = 106 };

public:
    explicit SplitCommand(QNEConnection *conn, QPointF point, Editor *editor, QUndoCommand *parent = nullptr);
    void undo() Q_DECL_OVERRIDE;
    void redo() Q_DECL_OVERRIDE;

private:
    Editor *editor;
    Scene *scene;
    QPointF nodePos;
    int nodeAngle;
    int elm1_id, elm2_id;
    int c1_id, c2_id;
    int node_id;
};

class MorphCommand : public QUndoCommand
{
    Q_DECLARE_TR_FUNCTIONS(MorphCommand)
public:
    enum { Id = 107 };

    explicit MorphCommand(const QVector<GraphicElement *> &elements, ElementType aType, Editor *aEditor, QUndoCommand *parent = nullptr);

    void undo() Q_DECL_OVERRIDE;
    void redo() Q_DECL_OVERRIDE;
    int id() const Q_DECL_OVERRIDE
    {
        return Id;
    }

private:
    QVector<int> ids;
    QVector<ElementType> types;
    ElementType newtype;
    Editor *editor;
    void transferConnections(QVector<GraphicElement *> from, QVector<GraphicElement *> to);
};

class ChangeInputSZCommand : public QUndoCommand
{
    Q_DECLARE_TR_FUNCTIONS(ChangeInputSZCommand)
public:
    enum { Id = 108 };

    explicit ChangeInputSZCommand(const QVector<GraphicElement *> &elements, int newInputSize, Editor *editor, QUndoCommand *parent = nullptr);

    void undo() Q_DECL_OVERRIDE;
    void redo() Q_DECL_OVERRIDE;

    int id() const Q_DECL_OVERRIDE
    {
        return Id;
    }

private:
    QVector<int> m_elms;
    QVector<int> m_order;
    Editor *m_editor;
    QGraphicsScene *m_scene;
    QByteArray m_oldData;
    int m_newInputSize;
};

class FlipCommand : public QUndoCommand
{
    Q_DECLARE_TR_FUNCTIONS(FlipHCommand)

    enum { Id = 109 };

public:
    explicit FlipCommand(const QList<GraphicElement *> &aItems, int aAxis, QUndoCommand *parent = nullptr);
    void undo() Q_DECL_OVERRIDE;
    void redo() Q_DECL_OVERRIDE;

    int id() const Q_DECL_OVERRIDE
    {
        return Id;
    }

private:
    int m_axis;
    QVector<int> m_ids;
    QVector<QPointF> m_positions;
    QPointF m_minPos, m_maxPos;
};

#endif /* COMMANDS_H */<|MERGE_RESOLUTION|>--- conflicted
+++ resolved
@@ -21,7 +21,6 @@
 class Editor;
 class GraphicElement;
 
-<<<<<<< HEAD
 void storeIds( const QList< QGraphicsItem* > &items, QVector< int > &ids );
 void storeOtherIds( const QList< QGraphicsItem* > &connections, const QVector< int > &ids, QVector< int > &otherIds );
 QList< QGraphicsItem* > loadList( const QList< QGraphicsItem* > &aItems, QVector< int > &ids, QVector< int > &otherIds );
@@ -32,16 +31,9 @@
 QList< QGraphicsItem* > loadItems( QByteArray &itemData, const QVector< int > &ids, Editor *editor, QVector< int > &otherIds );
 void deleteItems( const QList< QGraphicsItem* > &items, Editor *editor );
 
-class AddItemsCommand : public QUndoCommand {
-  Q_DECLARE_TR_FUNCTIONS( AddItemsCommand )
-=======
-//!
-//! \brief The AddItemsCommand class represents a single action of adding a list of elements on the editor
-//!
 class AddItemsCommand : public QUndoCommand
 {
     Q_DECLARE_TR_FUNCTIONS(AddItemsCommand)
->>>>>>> 265d0f0c
 
     enum { Id = 101 };
 
