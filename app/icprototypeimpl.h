/*
 * Copyright 2015 - 2022, GIBIS-Unifesp and the WiRedPanda contributors
 * SPDX-License-Identifier: GPL-3.0-or-later
 */

#pragma once

#include <QVector>

class GraphicElement;
class QGraphicsItem;
class QNEPort;
class ICMapping;

class ICPrototypeImpl
{
public:
    ~ICPrototypeImpl();
<<<<<<< HEAD
    GraphicElement *getElement(int index);
=======

    GraphicElement *element(int index);
>>>>>>> 17372c1e
    ICMapping *generateMapping() const;
    QNEPort *input(int index);
    QNEPort *output(int index);
    QString inputLabel(int index) const;
    QString outputLabel(int index) const;
    int inputSize() const;
    int outputSize() const;
    void clear();
    bool loadFile(const QString &fileName);
    void loadInputElement(GraphicElement *elm);
    void loadOutputElement(GraphicElement *elm);
    void setInputSize(int inputSize);
    void setOutputSize(int outputSize);

private:
    void loadInputs();
    void loadItem(QGraphicsItem *item);
    void loadOutputs();
    void sortPorts(QVector<QNEPort *> &map);

    QVector<GraphicElement *> m_elements;
    QVector<QNEPort *> m_inputs;
    QVector<QNEPort *> m_outputs;
    QVector<QString> m_inputLabels;
    QVector<QString> m_outputLabels;
};
<|MERGE_RESOLUTION|>--- conflicted
+++ resolved
@@ -16,12 +16,7 @@
 {
 public:
     ~ICPrototypeImpl();
-<<<<<<< HEAD
-    GraphicElement *getElement(int index);
-=======
-
     GraphicElement *element(int index);
->>>>>>> 17372c1e
     ICMapping *generateMapping() const;
     QNEPort *input(int index);
     QNEPort *output(int index);
