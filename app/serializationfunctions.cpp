// Copyright 2015 - 2021, GIBIS-Unifesp and the wiRedPanda contributors
// SPDX-License-Identifier: GPL-3.0-or-later

#include "serializationfunctions.h"

#include <QApplication>
#include <QDebug>
#include <QFile>
#include <QFileInfo>
#include <QGraphicsItem>
#include <QGraphicsView>
#include <QMessageBox>
#include <QSaveFile>
#include <iostream>
#include <stdexcept>

#include "editor.h"
#include "globalproperties.h"
#include "graphicelement.h"
#include "ic.h"
#include "qneconnection.h"

bool SerializationFunctions::update(const QString &fileName, const QString &dirName)
{
    double version;
    QRectF rect;
    QList<QGraphicsItem *> itemList;
    QFile file(fileName);
    if (file.open(QFile::ReadOnly)) {
        COMMENT("Started reading IC file " << fileName.toStdString(), 0);
        QDataStream ds(&file);
        version = loadVersion(ds);
        loadDolphinFilename(ds, version);
        rect = loadRect(ds, version);
        COMMENT("Version: " << version, 0);
        COMMENT("Element deserialization.", 0);
        itemList = loadMoveData(dirName, ds, version);
        COMMENT("Finished loading data", 0);
    }
    QSaveFile fl(fileName);
    COMMENT("Before saving data", 0);
    if (fl.open(QFile::WriteOnly)) {
        COMMENT("Start updating IC " << fileName.toStdString(), 0);
        QDataStream ds(&fl);
        ds << QApplication::applicationName() + " " + QString::number(GlobalProperties::version);
        ds << rect;
        COMMENT("Element serialization.", 0);
        serialize(itemList, ds);
    }
    if (!fl.commit()) {
        std::cerr << "Could not save file: " + fl.errorString().toStdString() + "." << std::endl;
        return false;
    }

    COMMENT("Finished updating IC " << fileName.toStdString(), 0);
    return true;
}

void SerializationFunctions::serialize(const QList<QGraphicsItem *> &items, QDataStream &ds)
{
    for (QGraphicsItem *item : items) {
        if (item->type() == GraphicElement::Type) {
            auto *elm = qgraphicsitem_cast<GraphicElement *>(item);
            ds << GraphicElement::Type;
            ds << static_cast<quint64>(elm->elementType());
            elm->save(ds);
        }
    }
    for (QGraphicsItem *item : items) {
        if (item->type() == QNEConnection::Type) {
            COMMENT("Writing Connection.", 0);
            auto *conn = qgraphicsitem_cast<QNEConnection *>(item);
            ds << QNEConnection::Type;
            conn->save(ds);
        }
    }
}

QList<QGraphicsItem *> SerializationFunctions::deserialize(QDataStream &ds, double version, const QString &parentFile, QMap<quint64, QNEPort *> portMap)
{
    QList<QGraphicsItem *> itemList;
    while (!ds.atEnd()) {
        int32_t type;
        ds >> type;
        COMMENT("Type: " << type, 0);
        if (type == GraphicElement::Type) {
            quint64 elmType;
            ds >> elmType;
            COMMENT("Building " << ElementFactory::typeToText(static_cast<ElementType>(elmType)).toStdString() << " element.", 0);
            GraphicElement *elm = ElementFactory::buildElement(static_cast<ElementType>(elmType));
            if (elm) {
                itemList.append(elm);
                elm->load(ds, portMap, version);
                if (elm->elementType() == ElementType::IC) {
                    COMMENT("Loading IC.", 0);
                    IC *ic = qgraphicsitem_cast<IC *>(elm);
                    ICManager::instance()->loadIC(ic, ic->getFile(), parentFile);
                }
                elm->setSelected(true);
            } else {
                throw(std::runtime_error(ERRORMSG("Could not build element.")));
            }
        } else if (type == QNEConnection::Type) {
            COMMENT("Reading Connection.", 0);
            QNEConnection *conn = ElementFactory::buildConnection();
            conn->setSelected(true);
            if (!conn->load(ds, portMap)) {
                COMMENT("Deleting connection.", 0);
                delete conn;
            } else {
                itemList.append(conn);
            }
        } else {
            qDebug() << type;
            throw(std::runtime_error(ERRORMSG("Invalid type. Data is possibly corrupted.")));
        }
    }
    return itemList;
}

double SerializationFunctions::loadVersion(QDataStream &ds)
{
    COMMENT("Loading version.", 0);
    QString str;
    ds >> str;
    if (!str.startsWith(QApplication::applicationName())) {
        throw(std::runtime_error(ERRORMSG("Invalid file format.")));
    }
    COMMENT("String: " << str.toStdString(), 0);
    bool ok;
    double version = GlobalProperties::toDouble(str.split(" ").at(1), &ok);
    COMMENT("Version: " << version, 0);
    if (!ok) {
        throw(std::runtime_error(ERRORMSG("Invalid version number.")));
    }
    return version;
}

QString SerializationFunctions::loadDolphinFilename(QDataStream &ds, double version)
{
    QString str = "none";
    if (version >= 3.0)
        ds >> str;
    return str;
}

QRectF SerializationFunctions::loadRect(QDataStream &ds, double version)
{
    QRectF rect;
    if (version >= 1.4)
        ds >> rect;
    return rect;
}

<<<<<<< HEAD
QList<QGraphicsItem *> SerializationFunctions::loadMoveData(QString dirName, QDataStream &ds, double version)
=======
QList<QGraphicsItem *> SerializationFunctions::loadMoveData(const QString &dirName, QDataStream &ds, double version, QMap<quint64, QNEPort *> portMap)
>>>>>>> a26998c6
{
    QMap<quint64, QNEPort *> portMap;
    QList<QGraphicsItem *> itemList;
    while (!ds.atEnd()) {
        int type;
        ds >> type;
        COMMENT("Type: " << type, 0);
        if (type == GraphicElement::Type) {
            quint64 elmType;
            ds >> elmType;
            COMMENT("Building " << ElementFactory::typeToText(static_cast<ElementType>(elmType)).toStdString() << " element.", 0);
            GraphicElement *elm = ElementFactory::buildElement(static_cast<ElementType>(elmType));
            if (elm) {
                itemList.append(elm);
                elm->load(ds, portMap, version);
                if (elm->elementType() == ElementType::IC) {
                    IC *ic = qgraphicsitem_cast<IC *>(elm);
                    QString oldName = ic->getFile();
                    QString newName = dirName + "/boxes/" + QFileInfo(oldName).fileName();
                    ic->setFile(newName);
                }
                elm->updateSkinsPath(dirName + "/skins/");
            } else {
                throw(std::runtime_error(ERRORMSG("Could not build element.")));
            }
        } else if (type == QNEConnection::Type) {
            COMMENT("Reading Connection.", 0);
            QNEConnection *conn = ElementFactory::buildConnection();
            if (!conn->load(ds, portMap)) {
                COMMENT("Deleting connection.", 0);
                delete conn;
            } else {
                itemList.append(conn);
            }
        } else {
            qDebug() << type;
            throw(std::runtime_error(ERRORMSG("Invalid type. Data is possibly corrupted.")));
        }
    }
    COMMENT("Finished loading data.", 0);
    return itemList;
}

<<<<<<< HEAD
QList<QGraphicsItem *> SerializationFunctions::load(QDataStream &ds, QString parentFile)
=======
QList<QGraphicsItem *> SerializationFunctions::load(QDataStream &ds, const QString &parentFile, Scene *scene)
>>>>>>> a26998c6
{
    COMMENT("Started loading file.", 0);
    QString str;
    ds >> str;
    if (!str.startsWith(QApplication::applicationName())) {
        throw(std::runtime_error(ERRORMSG("Invalid file format.")));
    }
    bool ok;
    double version = GlobalProperties::toDouble(str.split(" ").at(1), &ok);
    if (!ok) {
        throw(std::runtime_error(ERRORMSG("Invalid version number.")));
    }
    loadDolphinFilename(ds, version);
    loadRect( ds, version );
    COMMENT("Header Ok. Version: " << version, 0);
    QList<QGraphicsItem *> items = deserialize(ds, version, parentFile);
    COMMENT("Finished reading items.", 0);
    return items;
}<|MERGE_RESOLUTION|>--- conflicted
+++ resolved
@@ -152,11 +152,7 @@
     return rect;
 }
 
-<<<<<<< HEAD
-QList<QGraphicsItem *> SerializationFunctions::loadMoveData(QString dirName, QDataStream &ds, double version)
-=======
-QList<QGraphicsItem *> SerializationFunctions::loadMoveData(const QString &dirName, QDataStream &ds, double version, QMap<quint64, QNEPort *> portMap)
->>>>>>> a26998c6
+QList<QGraphicsItem *> SerializationFunctions::loadMoveData(const QString &dirName, QDataStream &ds, double version)
 {
     QMap<quint64, QNEPort *> portMap;
     QList<QGraphicsItem *> itemList;
@@ -200,11 +196,7 @@
     return itemList;
 }
 
-<<<<<<< HEAD
-QList<QGraphicsItem *> SerializationFunctions::load(QDataStream &ds, QString parentFile)
-=======
-QList<QGraphicsItem *> SerializationFunctions::load(QDataStream &ds, const QString &parentFile, Scene *scene)
->>>>>>> a26998c6
+QList<QGraphicsItem *> SerializationFunctions::load(QDataStream &ds, const QString &parentFile)
 {
     COMMENT("Started loading file.", 0);
     QString str;
