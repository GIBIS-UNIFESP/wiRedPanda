// Copyright 2015 - 2025, GIBIS-UNIFESP and the wiRedPanda contributors
// SPDX-License-Identifier: GPL-3.0-or-later

#pragma once

#include "enums.h"
#include "itemwithid.h"
#include "logicelement.h"

#include <QBitArray>
#include <QGraphicsItem>
#include <QKeySequence>
#include <QPixmapCache>
#include <QVersionNumber>
#include <memory>

class GraphicElement;
class QNEInputPort;
class QNEOutputPort;
class QNEPort;

/**
 * @brief Virtual class to implement graphical element appearance, input and output ports, and tooltips.
 *
 * The appearance includes editable features such as pose, colors, skins, shortcuts, and labels.
 * It also implements the functions to handle loading and saving the element into files.
 */
class GraphicElement : public QGraphicsObject, public ItemWithId
{
    Q_OBJECT
    Q_PROPERTY(QString pixmapPath MEMBER m_pixmapPath CONSTANT)
    Q_PROPERTY(QString titleText MEMBER m_titleText CONSTANT)
    Q_PROPERTY(QString translatedName MEMBER m_translatedName CONSTANT)

public:
    enum { Type = QGraphicsItem::UserType + 3 };
    int type() const override { return Type; }

    explicit GraphicElement(ElementType type, ElementGroup group, const QString &pixmapPath, const QString &titleText, const QString &translatedName,
                            const int minInputSize, const int maxInputSize, const int minOutputSize, const int maxOutputSize, QGraphicsItem *parent = nullptr);
    explicit GraphicElement(QGraphicsItem *parent = nullptr) : QGraphicsObject(parent) {}
    GraphicElement(const GraphicElement &other) : GraphicElement(other.parentItem()) {}

    //! Saves the graphic element through a binary data stream.
    virtual void save(QDataStream &stream) const;

    /**
     * @brief Loads the graphic element through a binary data stream.
     * @param portMap receives a reference to each input and output port.
     */
    virtual void load(QDataStream &stream, QMap<quint64, QNEPort *> &portMap, const QVersionNumber version);

    //! Updates the number and the connected elements to the ports whenever needed (e.g. loading the element, changing the number of inputs/outputs).
    virtual void updatePortsProperties();

    //! virtual function overloaded by clock element. Other elements have frequency of 0.
    virtual float frequency() const;

    //! virtual function overloaded by clock element. Other elements have frequency of 0.
    virtual float delay() const;

    //! Updates the GraphicElement theme according to the dark/light wiRedPanda theme.
    virtual void updateTheme();

    ElementGroup elementGroup() const;
    ElementType elementType() const;
    LogicElement *logic() const;
    QKeySequence trigger() const;
    QNEInputPort *inputPort(const int index = 0);
    QNEOutputPort *outputPort(const int index = 0);
    QPointF pixmapCenter() const;
    QRectF boundingRect() const override;
    QString label() const;
<<<<<<< HEAD
    QString previousColor() const;
    QString nextColor() const;
    QString previousAudio() const;
    QString nextAudio() const;
=======
    QString nextAudio() const;
    QString nextColor() const;
    QString previousAudio() const;
    QString previousColor() const;
>>>>>>> 298cc964
    bool canChangeSkin() const;
    bool hasAudio() const;
    bool hasAudioBox() const;
    bool hasColors() const;
    bool hasFrequency() const;
    bool hasDelay() const;
    bool hasLabel() const;
    bool hasTrigger() const;
    bool hasTruthTable() const;
<<<<<<< HEAD
    bool hasAudioBox() const;
    bool hasNodeConnection() const;
=======
>>>>>>> 298cc964
    bool isRotatable() const;
    bool isValid();
    const QVector<QNEInputPort *> &inputs() const;
    const QVector<QNEOutputPort *> &outputs() const;
    int inputSize() const;
    int maxInputSize() const;
    int maxOutputSize() const;
    int minInputSize() const;
    int minOutputSize() const;
    int outputSize() const;
    int priority() const;
    qreal rotation() const;
    virtual QString audio() const;
    virtual QString color() const;
    virtual QString genericProperties();
    virtual void refresh();
    virtual void setAudio(const QString &audio);
    virtual void setColor(const QString &color);
    virtual void setFrequency(const float freq);
    virtual void setDelay(const float delay);
    virtual void setSkin(const bool defaultSkin, const QString &fileName);
    void paint(QPainter *painter, const QStyleOptionGraphicsItem *option, QWidget *widget) override;
    void retranslate();
    void rotatePorts(const qreal angle);
    void setInputSize(const int size);
    void setInputs(const QVector<QNEInputPort *> &inputs);
    void setLabel(const QString &label);
    void setLogic(LogicElement *newLogic);
    void setOutputSize(const int size);
    void setOutputs(const QVector<QNEOutputPort *> &outputs);
    void setPixmap(const QString &pixmapPath);
    void setPixmap(const int index);
    void setPortName(const QString &name);
    void setPriority(const int value);
    void setRotation(const qreal angle);
    void setTrigger(const QKeySequence &trigger);
    void setIsWireless(const bool isWireless);
    void updateLabel();
    void setMapId(const int Id);
    int mapId() const;

protected:
    QPixmap pixmap() const;
    QRectF portsBoundingRect() const;
    QVariant itemChange(GraphicsItemChange change, const QVariant &value) override;
    bool sceneEvent(QEvent *event) override;
    void setCanChangeSkin(const bool canChangeSkin);
    void setHasAudio(const bool hasAudio);
    void setHasAudioBox(const bool hasAudioBox);
    void setHasColors(const bool hasColors);
    void setHasFrequency(const bool hasFrequency);
    void setHasDelay(const bool hasDelay);
    void setHasLabel(const bool hasLabel);
    void setHasTrigger(const bool hasTrigger);
    void setHasTruthTable(const bool hasTruthTable);
<<<<<<< HEAD
    void setHasAudioBox(const bool hasAudioBox);
=======
>>>>>>> 298cc964
    void setMaxInputSize(const int maxInputSize);
    void setMaxOutputSize(const int maxOutputSize);
    void setMinInputSize(const int minInputSize);
    void setMinOutputSize(const int minOutputSize);
    void setRotatable(const bool rotatable);
    void setHasNodeConnection(const bool hasNodeConnection);

    //! Path to all default skins. The default skin is in a resource file.
    QStringList m_defaultSkins;

    //! Path to all custom skins. Custom skin names are system file paths defined by the user.
    QStringList m_alternativeSkins;

    //! input port vector
    QVector<QNEInputPort *> m_inputPorts;

    //! output port vector
    QVector<QNEOutputPort *> m_outputPorts;

    //! Current pixmap displayed for this GraphicElement.
    std::unique_ptr<QPixmap> m_pixmap = std::make_unique<QPixmap>();

    QColor m_selectionBrush;
    QColor m_selectionPen;
    QGraphicsTextItem *m_label = new QGraphicsTextItem(this);
    QString m_pixmapPath;
    QString m_titleText;
    QString m_translatedName;
    bool m_usingDefaultSkin = true;

private:
    static void removePortFromMap(QNEPort *deletedPort, QMap<quint64, QNEPort *> &portMap);

    //! adds an input port at the end of the input port vector.
    void addInputPort(const QString &name = {});

    //! adds an output port at the end of the output port vector.
    void addOutputPort(const QString &name = {});

    //! adds an input or output port at the end of the port vector.
    void addPort(const QString &name, const bool isOutput, const int ptr = 0);

    //! functions to load GraphicElement atributes through a binary data stream
    void loadPos(QDataStream &stream);

    void highlight(const bool isSelected);
    void loadInputPort(QDataStream &stream, QMap<quint64, QNEPort *> &portMap, const int port);
    void loadInputPorts(QDataStream &stream, QMap<quint64, QNEPort *> &portMap);
    void loadLabel(QDataStream &stream, const QVersionNumber version);
    void loadNewFormat(QDataStream &stream, QMap<quint64, QNEPort *> &portMap);
    void loadOldFormat(QDataStream &stream, QMap<quint64, QNEPort *> &portMap, const QVersionNumber version);
    void loadOutputPort(QDataStream &stream, QMap<quint64, QNEPort *> &portMap, const int port);
    void loadOutputPorts(QDataStream &stream, QMap<quint64, QNEPort *> &portMap);
    void loadPixmapSkinName(QDataStream &stream, const int skin);
    void loadPixmapSkinNames(QDataStream &stream, const QVersionNumber version);
    void loadPortsSize(QDataStream &stream, const QVersionNumber version);
    void loadPriority(QDataStream &stream, const QVersionNumber version);
    void loadRotation(QDataStream &stream, const QVersionNumber version);
    void loadTrigger(QDataStream &stream, const QVersionNumber version);
    void removeSurplusInputs(const quint64 inputSize_, QMap<quint64, QNEPort *> &portMap);
    void removeSurplusOutputs(const quint64 outputSize_, QMap<quint64, QNEPort *> &portMap);

    ElementGroup m_elementGroup = ElementGroup::Unknown;
    ElementType m_elementType = ElementType::Unknown;
    LogicElement *m_logic = nullptr;
    QKeySequence m_trigger;
    QString m_currentPixmapPath;
    QString m_labelText;
    bool m_canChangeSkin = false;
    bool m_hasAudio = false;
    bool m_hasAudioBox = false;
    bool m_hasColors = false;
    bool m_hasFrequency = false;
    bool m_hasLabel = false;
    bool m_hasTrigger = false;
    bool m_hasTruthTable = false;
<<<<<<< HEAD
    bool m_hasAudioBox = false;
=======
>>>>>>> 298cc964
    bool m_rotatable = true;
    bool m_hasNodeConnection = false;
    bool m_selected = false;
    bool m_hasDelay = false;
    bool m_isWireless = false;
    int m_mapId = -1;
    qreal m_angle = 0;
    quint64 m_maxInputSize = 0;
    quint64 m_maxOutputSize = 0;
    quint64 m_minInputSize = 0;
    quint64 m_minOutputSize = 0;
    quint64 m_priority = 0;
};

Q_DECLARE_METATYPE(GraphicElement)

QDataStream &operator<<(QDataStream &stream, const GraphicElement *item);

// FIXME: connecting more than one source makes element stop working<|MERGE_RESOLUTION|>--- conflicted
+++ resolved
@@ -71,17 +71,10 @@
     QPointF pixmapCenter() const;
     QRectF boundingRect() const override;
     QString label() const;
-<<<<<<< HEAD
-    QString previousColor() const;
-    QString nextColor() const;
-    QString previousAudio() const;
-    QString nextAudio() const;
-=======
     QString nextAudio() const;
     QString nextColor() const;
     QString previousAudio() const;
     QString previousColor() const;
->>>>>>> 298cc964
     bool canChangeSkin() const;
     bool hasAudio() const;
     bool hasAudioBox() const;
@@ -91,11 +84,8 @@
     bool hasLabel() const;
     bool hasTrigger() const;
     bool hasTruthTable() const;
-<<<<<<< HEAD
     bool hasAudioBox() const;
     bool hasNodeConnection() const;
-=======
->>>>>>> 298cc964
     bool isRotatable() const;
     bool isValid();
     const QVector<QNEInputPort *> &inputs() const;
@@ -151,10 +141,6 @@
     void setHasLabel(const bool hasLabel);
     void setHasTrigger(const bool hasTrigger);
     void setHasTruthTable(const bool hasTruthTable);
-<<<<<<< HEAD
-    void setHasAudioBox(const bool hasAudioBox);
-=======
->>>>>>> 298cc964
     void setMaxInputSize(const int maxInputSize);
     void setMaxOutputSize(const int maxOutputSize);
     void setMinInputSize(const int minInputSize);
@@ -231,10 +217,6 @@
     bool m_hasLabel = false;
     bool m_hasTrigger = false;
     bool m_hasTruthTable = false;
-<<<<<<< HEAD
-    bool m_hasAudioBox = false;
-=======
->>>>>>> 298cc964
     bool m_rotatable = true;
     bool m_hasNodeConnection = false;
     bool m_selected = false;
