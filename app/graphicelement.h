--- conflicted
+++ resolved
@@ -55,45 +55,25 @@
 typedef QVector<GraphicElement *> ElementVector;
 typedef QVector<QNEPort *> QNEPortVector;
 
-<<<<<<< HEAD
 /**
  * @brief Virtual class to implement graphical element appearance, input and output ports, and tooltips.
  *
  * The appearance includes editable features such as pose, colors, skins, shortcuts, and labels.
  * It also implements the functions to handle loading and saving the element into files.
  */
-class GraphicElement : public QGraphicsObject, public ItemWithId {
-  Q_OBJECT
-=======
 class GraphicElement : public QGraphicsObject, public ItemWithId
 {
     Q_OBJECT
->>>>>>> cff5071a
 public:
     enum : uint32_t { Type = QGraphicsItem::UserType + 3 };
 
-<<<<<<< HEAD
-  explicit GraphicElement( int minInputSz, int maxInputSz, int minOutputSz, int maxOutputSz, QGraphicsItem *parent = nullptr );
-private:
-  /**
-   * @brief Current pixmap displayed for this GraphicElement.
-   */
-  QPixmap *pixmap;
-  QString currentPixmapName;
-  QColor m_selectionBrush;
-  QColor m_selectionPen;
+    GraphicElement(ElementType type, ElementGroup group, int minInputSz, int maxInputSz, int minOutputSz, int maxOutputSz, QGraphicsItem *parent = nullptr);
 
 protected:
-  /**
-   * @brief Path to all current skins. The default skin is in a research file. Custom skin names are system file paths defined by the user.
-   */
-  QVector< QString > pixmapSkinName;
-=======
-    GraphicElement(ElementType type, ElementGroup group, int minInputSz, int maxInputSz, int minOutputSz, int maxOutputSz, QGraphicsItem *parent = nullptr);
-
-protected:
+    /**
+     * @brief Path to all current skins. The default skin is in a research file. Custom skin names are system file paths defined by the user.
+     */
     QVector<QString> pixmapSkinName;
->>>>>>> cff5071a
 
     /* GraphicElement interface. */
 public:
@@ -101,29 +81,21 @@
 
     ElementGroup elementGroup() const;
 
-<<<<<<< HEAD
-  /**
-   * @brief Saves the graphic element through a binary data stream.
-   */
-  virtual void save( QDataStream &ds ) const;
-
-  /**
-   * @brief Loads the graphic element through a binary data stream.
-   * @param portMap receives a reference to each input and output port.
-   */
-  virtual void load( QDataStream &ds, QMap< quint64, QNEPort* > &portMap, double version );
-
-  /**
-   * @brief updatePorts: Updates the number and the connected elements to the ports whenever needed (e.g. loading the element, changing the number of inputs/outputs).
-   */
-  virtual void updatePorts( );
-=======
+    /**
+     * @brief Saves the graphic element through a binary data stream.
+     */
     virtual void save(QDataStream &ds) const;
-
+    
+    /**
+     * @brief Loads the graphic element through a binary data stream.
+     * @param portMap receives a reference to each input and output port.
+     */
     virtual void load(QDataStream &ds, QMap<quint64, QNEPort *> &portMap, double version);
 
+    /**
+     * @brief updatePorts: Updates the number and the connected elements to the ports whenever needed (e.g. loading the element, changing the number of inputs/outputs).
+     */
     virtual void updatePorts();
->>>>>>> cff5071a
 
     virtual void refresh();
 
@@ -138,28 +110,20 @@
 
     void paint(QPainter *painter, const QStyleOptionGraphicsItem *option, QWidget *widget) override;
 
-<<<<<<< HEAD
-  /**
-   * @brief addPort: adds an input or output port at the end of the port vector.
-   */
-  QNEPort* addPort( const QString &name, bool isOutput, int flags = 0, int ptr = 0 );
-
-  /**
-   * @brief addInputPort: adds an input port at the end of the input port vector.
-   */
-  void addInputPort( const QString &name = QString( ) );
-
-  /**
-   * @brief addOutputPort: adds an output port at the end of the output port vector.
-   */
-  void addOutputPort( const QString &name = QString( ) );
-=======
+    /**
+     * @brief addPort: adds an input or output port at the end of the port vector.
+     */
     QNEPort *addPort(const QString &name, bool isOutput, int flags = 0, int ptr = 0);
 
+    /**
+     * @brief addInputPort: adds an input port at the end of the input port vector.
+     */
     void addInputPort(const QString &name = QString());
 
+    /**
+     * @brief addOutputPort: adds an output port at the end of the output port vector.
+     */
     void addOutputPort(const QString &name = QString());
->>>>>>> cff5071a
 
     virtual void setPortName(const QString &name);
 
@@ -173,14 +137,10 @@
 
     int maxOutputSz() const;
 
-<<<<<<< HEAD
-  /**
-   * @brief outputsOnTop: returns true if the output ports are on the top position of the GraphicElement.
-   */
-  bool outputsOnTop( ) const;
-=======
+    /**
+     * @brief outputsOnTop: returns true if the output ports are on the top position of the GraphicElement.
+     */
     bool outputsOnTop() const;
->>>>>>> cff5071a
 
     QVector<QNEInputPort *> inputs() const;
     void setInputs(const QVector<QNEInputPort *> &inputs);
@@ -205,16 +165,11 @@
     int outputSize() const;
     void setOutputSize(const int size);
 
-<<<<<<< HEAD
-  /**
-   * @brief getFrequency: virtual function overloaded by clock element. Other elements have frequency of 0.
-   */
-  virtual float getFrequency( ) const;
-  virtual void setFrequency( float freq );
-=======
+    /**
+     * @brief getFrequency: virtual function overloaded by clock element. Other elements have frequency of 0.
+     */
     virtual float getFrequency() const;
     virtual void setFrequency(float freq);
->>>>>>> cff5071a
 
     void setPixmap(const QString &pixmapName);
     void setPixmap(const QString &pixmapName, QRect size);
@@ -233,38 +188,25 @@
 
     bool hasAudio() const;
 
-<<<<<<< HEAD
-  virtual void setColor( QString getColor );
-  virtual QString getColor( ) const;
-
-  virtual void setAudio( QString audio );
-  virtual QString getAudio( ) const;
-=======
     virtual void setColor(const QString &color);
     virtual QString getColor() const;
 
     virtual void setAudio(const QString &audio);
     virtual QString getAudio() const;
->>>>>>> cff5071a
 
     bool isValid();
 
     void setLabel(const QString &label);
     QString getLabel() const;
 
-<<<<<<< HEAD
-  /**
-   * @brief updateTheme: Updates the GraphicElement theme according to the dark/light wiRed Panda theme.
-   */
-  void updateTheme( );
-  /**
-   * @brief updateThemeLocal: unfinished function with no current use.
-   */
-  virtual void updateThemeLocal( );
-=======
+    /**
+     * @brief updateTheme: Updates the GraphicElement theme according to the dark/light wiRed Panda theme.
+     */
     void updateTheme();
+    /**
+     * @brief updateThemeLocal: unfinished function with no current use.
+     */
     virtual void updateThemeLocal();
->>>>>>> cff5071a
 
     void disable();
     void enable();
@@ -277,15 +219,9 @@
 
     virtual QString genericProperties();
 
-<<<<<<< HEAD
-  // Update label in graphical interface
-  void updateLabel( );
-  void updateSkinsPath( QString newSkinPath );
-=======
     // Update label in graphical interface
     void updateLabel();
     void updateSkinsPath(const QString &newSkinPath);
->>>>>>> cff5071a
 
 protected:
     void setRotatable(bool rotatable);
@@ -306,23 +242,10 @@
     QVariant itemChange(GraphicsItemChange change, const QVariant &value) override;
     bool usingDefaultSkin;
 
-<<<<<<< HEAD
-  /**
-   * functions to load GraphicElement atributes through a binary data stream
-   */
-  void loadPos( QDataStream &ds );
-  void loadAngle( QDataStream &ds );
-  void loadLabel( QDataStream &ds, double version );
-  void loadMinMax( QDataStream &ds, double version );
-  void loadTrigger( QDataStream &ds, double version );
-  void loadInputPorts( QDataStream &ds, QMap< quint64, QNEPort* > &portMap );
-  void loadOutputPorts( QDataStream &ds, QMap< quint64, QNEPort* > &portMap );
-  void loadInputPort( QDataStream &ds, QMap< quint64, QNEPort* > &portMap, size_t port );
-  void loadOutputPort( QDataStream &ds, QMap< quint64, QNEPort* > &portMap, size_t port );
-  void loadPixmapSkinNames( QDataStream &ds , double version );
-  void loadPixmapSkinName( QDataStream &ds, size_t skin );
-=======
 private:
+    /**
+     * @brief Current pixmap displayed for this GraphicElement.
+     */
     QPixmap *m_pixmap;
     QString m_currentPixmapName;
     QColor m_selectionBrush;
@@ -348,54 +271,35 @@
     QString m_labelText;
     QKeySequence m_trigger;
 
+    /**
+     * functions to load GraphicElement atributes through a binary data stream
+     */
     void loadPos(QDataStream &ds);
-
     void loadAngle(QDataStream &ds);
-
     void loadLabel(QDataStream &ds, double version);
-
     void loadMinMax(QDataStream &ds, double version);
-
     void loadTrigger(QDataStream &ds, double version);
-
     void loadInputPorts(QDataStream &ds, QMap<quint64, QNEPort *> &portMap);
+    void loadOutputPorts(QDataStream &ds, QMap<quint64, QNEPort *> &portMap);
+    void loadInputPort(QDataStream &ds, QMap<quint64, QNEPort *> &portMap, size_t port);
+    void loadOutputPort(QDataStream &ds, QMap<quint64, QNEPort *> &portMap, size_t port);
+    void loadPixmapSkinNames(QDataStream &ds, double version);
+    void loadPixmapSkinName(QDataStream &ds, size_t skin);
 
     void removePortFromMap(QNEPort *deletedPort, QMap<quint64, QNEPort *> &portMap);
-
-    void loadOutputPorts(QDataStream &ds, QMap<quint64, QNEPort *> &portMap);
-
     void removeSurplusInputs(quint64 inputSz, QMap<quint64, QNEPort *> &portMap);
-
     void removeSurplusOutputs(quint64 outputSz, QMap<quint64, QNEPort *> &portMap);
 
-    void loadInputPort(QDataStream &ds, QMap<quint64, QNEPort *> &portMap, size_t port);
-
-    void loadOutputPort(QDataStream &ds, QMap<quint64, QNEPort *> &portMap, size_t port);
-
-    void loadPixmapSkinNames(QDataStream &ds, double version);
-
-    void loadPixmapSkinName(QDataStream &ds, size_t skin);
->>>>>>> cff5071a
-
-  void removePortFromMap( QNEPort *deletedPort, QMap< quint64, QNEPort* > &portMap );
-  void removeSurplusInputs( quint64 inputSz, QMap< quint64, QNEPort* > &portMap );
-  void removeSurplusOutputs( quint64 outputSz, QMap<quint64, QNEPort *> &portMap );
-
 
 protected:
-<<<<<<< HEAD
-  /**
-   * @brief m_inputs: input port vector
-   */
-  QVector< QNEInputPort* > m_inputs;
-  /**
-   * @brief m_outputs: output port vector
-   */
-  QVector< QNEOutputPort* > m_outputs;
-=======
+    /**
+     * @brief m_inputs: input port vector
+     */
     QVector<QNEInputPort *> m_inputs;
+    /**
+     * @brief m_outputs: output port vector
+     */
     QVector<QNEOutputPort *> m_outputs;
->>>>>>> cff5071a
 };
 
 #endif /* GRAPHICELEMENT_H */