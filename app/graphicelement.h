#ifndef GRAPHICELEMENT_H
#define GRAPHICELEMENT_H

#include "common.h"
#include "itemwithid.h"
#include "nodes/qneport.h"

#include <cstdint>
#include <QGraphicsItem>
#include <QGraphicsPixmapItem>
#include <QKeySequence>

//enum class ElementType : uint_fast8_t {
//  UNKNOWN, BUTTON, SWITCH, LED, NOT, AND, OR, NAND, NOR, CLOCK, XOR, XNOR, VCC, GND, DISPLAY,
//  DLATCH, JKLATCH, DFLIPFLOP, JKFLIPFLOP, SRFLIPFLOP, TFLIPFLOP, TLATCH, BOX, NODE, MUX, DEMUX,
//  BUZZER, DISPLAY14, LEDGRID
//};

enum class ElementType : uint_fast8_t {
  UNKNOWN, BUTTON, SWITCH, LED, NOT, AND, OR, NAND, NOR, CLOCK, XOR, XNOR, VCC, GND, DISPLAY,
<<<<<<< HEAD
  DLATCH, JKLATCH, DFLIPFLOP, JKFLIPFLOP, SRFLIPFLOP, TFLIPFLOP, BOX, NODE, MUX, DEMUX,
  BUZZER, DISPLAY14, LEDGRID
=======
  DLATCH, JKLATCH, DFLIPFLOP, JKFLIPFLOP, SRFLIPFLOP, TFLIPFLOP, TLATCH, BOX, NODE, MUX, DEMUX,
  BUZZER, DISPLAY14
>>>>>>> 3cdaad94
};

enum class ElementGroup : uint_fast8_t {
  UNKNOWN, OTHER, BOX, INPUT, GATE, MEMORY, OUTPUT, MUX, STATICINPUT
};


#define MAXIMUMVALIDINPUTSIZE 256

class GraphicElement;

typedef QVector< GraphicElement* > ElementVector;
typedef QVector< QNEPort* > QNEPortVector;

class GraphicElement : public QGraphicsObject, public ItemWithId {
  Q_OBJECT
public:
  enum { Type = QGraphicsItem::UserType + 3 };

  explicit GraphicElement( int minInputSz, int maxInputSz, int minOutputSz, int maxOutputSz, QGraphicsItem *parent = nullptr );

private:
  QPixmap *pixmap;
  QString currentPixmapName;
  QColor m_selectionBrush;
  QColor m_selectionPen;

protected:
  QVector< QString > pixmapSkinName;

  /* GraphicElement interface. */
public:
  virtual ElementType elementType( ) = 0;

  virtual ElementGroup elementGroup( ) = 0;

  virtual void save( QDataStream &ds ) const;

  virtual void load( QDataStream &ds, QMap< quint64, QNEPort* > &portMap, double version );

  virtual void updatePorts( );

  virtual void refresh( );

  /* QGraphicsItem interface */
public:

  int type( ) const {
    return( Type );
  }

  virtual QRectF boundingRect( ) const;

  virtual void paint( QPainter *painter, const QStyleOptionGraphicsItem *option, QWidget *widget );

  QNEPort* addPort( const QString &name, bool isOutput, int flags = 0, int ptr = 0 );

  void addInputPort( const QString &name = QString( ) );

  void addOutputPort( const QString &name = QString( ) );

  virtual void setPortName( QString name );

  virtual void setSkin( bool defaultSkin, QString filename );

  int topPosition( ) const;

  int bottomPosition( ) const;

  int maxInputSz( ) const;

  int maxOutputSz( ) const;

  bool outputsOnTop( ) const;

  QVector< QNEInputPort* > inputs( ) const;
  void setInputs( const QVector< QNEInputPort* > &inputs );

  QVector< QNEOutputPort* > outputs( ) const;

  const QNEInputPort* input( int pos = 0 ) const;
  const QNEOutputPort* output( int pos = 0 ) const;

  QNEInputPort* input( int pos = 0 );
  QNEOutputPort* output( int pos = 0 );

  void setOutputs( const QVector< QNEOutputPort* > &outputs );

  int minInputSz( ) const;

  int minOutputSz( ) const;

  int inputSize( ) const;
  void setInputSize( int size );

  int outputSize( ) const;
  void setOutputSize( const int size );

  virtual float getFrequency( ) const;
  virtual void setFrequency( float freq );

  void setPixmap( const QString &pixmapName, QRect size = QRect( ) );

  bool rotatable( ) const;

  bool hasLabel( ) const;

  bool hasFrequency( ) const;

  bool hasColors( ) const;

  bool hasTrigger( ) const;

  bool hasAudio( ) const;


  virtual void setColor( QString getColor );
  virtual QString getColor( ) const;

  virtual void setAudio( QString audio );
  virtual QString getAudio( ) const;
/*
 *  bool beingVisited( ) const;
 *  void setBeingVisited( bool beingVisited );
 */

/*
 *  bool visited( ) const;
 *  void setVisited( bool visited );
 */

  bool isValid( );

  void setLabel( QString label );
  QString getLabel( ) const;

  void updateTheme( );
  virtual void updateThemeLocal( );

  void disable( );
  void enable( );
  bool disabled( );

  QPixmap getPixmap( ) const;

  QKeySequence getTrigger( ) const;
  void setTrigger( const QKeySequence &trigger );

  virtual QString genericProperties( );

  // Update label in graphical interface
  void updateLabel( );

protected:
  void setRotatable( bool rotatable );
  void setHasLabel( bool hasLabel );
  void setHasFrequency( bool hasFrequency );
  void setHasColors( bool hasColors );
  void setHasTrigger( bool hasTrigger );
  void setMinInputSz( const int minInputSz );
  void setMinOutputSz( int minOutputSz );
  void setHasAudio( bool hasAudio );
  void setOutputsOnTop( bool outputsOnTop );
  void setMaxOutputSz( int maxOutputSz );
  void setMaxInputSz( int maxInputSz );
  void setTopPosition( int topPosition );
  void setBottomPosition( int bottomPosition );

/*  virtual void mouseDoubleClickEvent(QGraphicsSceneMouseEvent *e); */
  QVariant itemChange( GraphicsItemChange change, const QVariant &value );
private:
  QGraphicsTextItem *label;
  int m_topPosition;
  int m_bottomPosition;
  quint64 m_maxInputSz;
  quint64 m_maxOutputSz;
  quint64 m_minInputSz;
  quint64 m_minOutputSz;
  bool m_outputsOnTop;
  bool m_rotatable;
  bool m_hasLabel;
  bool m_hasFrequency;
  bool m_hasColors;
  bool m_hasTrigger;
  bool m_hasAudio;
  bool m_disabled;
  QString m_labelText;
  QKeySequence m_trigger;


  void loadPos( QDataStream &ds );

  void loadAngle( QDataStream &ds );

  void loadLabel( QDataStream &ds, double version );

  void loadMinMax( QDataStream &ds, double version );

  void loadTrigger( QDataStream &ds, double version );

  void loadInputPorts( QDataStream &ds, QMap< quint64, QNEPort* > &portMap );

  void removePortFromMap( QNEPort *deletedPort, QMap< quint64, QNEPort* > &portMap );

  void loadOutputPorts( QDataStream &ds, QMap< quint64, QNEPort* > &portMap );

  void removeSurplusInputs( quint64 inputSz, QMap< quint64, QNEPort* > &portMap );

  void loadInputPort( QDataStream &ds, QMap< quint64, QNEPort* > &portMap, size_t port );

  void loadOutputPort( QDataStream &ds, QMap< quint64, QNEPort* > &portMap, size_t port );

  void loadPixmapSkinNames( QDataStream &ds , double version );

  void loadPixmapSkinName( QDataStream &ds, size_t skin );

protected:
  QVector< QNEInputPort* > m_inputs;
  QVector< QNEOutputPort* > m_outputs;
};


#endif /* GRAPHICELEMENT_H */<|MERGE_RESOLUTION|>--- conflicted
+++ resolved
@@ -18,13 +18,8 @@
 
 enum class ElementType : uint_fast8_t {
   UNKNOWN, BUTTON, SWITCH, LED, NOT, AND, OR, NAND, NOR, CLOCK, XOR, XNOR, VCC, GND, DISPLAY,
-<<<<<<< HEAD
   DLATCH, JKLATCH, DFLIPFLOP, JKFLIPFLOP, SRFLIPFLOP, TFLIPFLOP, BOX, NODE, MUX, DEMUX,
   BUZZER, DISPLAY14, LEDGRID
-=======
-  DLATCH, JKLATCH, DFLIPFLOP, JKFLIPFLOP, SRFLIPFLOP, TFLIPFLOP, TLATCH, BOX, NODE, MUX, DEMUX,
-  BUZZER, DISPLAY14
->>>>>>> 3cdaad94
 };
 
 enum class ElementGroup : uint_fast8_t {
