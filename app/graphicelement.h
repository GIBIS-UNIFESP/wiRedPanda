// Copyright 2015 - 2024, GIBIS-UNIFESP and the WiRedPanda contributors
// SPDX-License-Identifier: GPL-3.0-or-later

#pragma once

#include "enums.h"
#include "itemwithid.h"
#include "logicelement.h"

#include <QGraphicsItem>
#include <QKeySequence>
#include <QPixmapCache>
#include <QVersionNumber>
#include <memory>

class GraphicElement;
class QNEInputPort;
class QNEOutputPort;
class QNEPort;

/**
 * @brief Virtual class to implement graphical element appearance, input and output ports, and tooltips.
 *
 * The appearance includes editable features such as pose, colors, skins, shortcuts, and labels.
 * It also implements the functions to handle loading and saving the element into files.
 */
class GraphicElement : public QGraphicsObject, public ItemWithId
{
    Q_OBJECT
    Q_PROPERTY(QString pixmapPath MEMBER m_pixmapPath CONSTANT)
    Q_PROPERTY(QString titleText MEMBER m_titleText CONSTANT)
    Q_PROPERTY(QString translatedName MEMBER m_translatedName CONSTANT)

public:
    enum { Type = QGraphicsItem::UserType + 3 };
    int type() const override { return Type; }

    explicit GraphicElement(ElementType type, ElementGroup group, const QString &pixmapPath, const QString &titleText, const QString &translatedName,
                            const int minInputSize, const int maxInputSize, const int minOutputSize, const int maxOutputSize, QGraphicsItem *parent = nullptr);
    explicit GraphicElement(QGraphicsItem *parent = nullptr) : QGraphicsObject(parent) {}
    GraphicElement(const GraphicElement &other) : GraphicElement(other.parentItem()) {}

    //! Saves the graphic element through a binary data stream.
    virtual void save(QDataStream &stream) const;

    /**
     * @brief Loads the graphic element through a binary data stream.
     * @param portMap receives a reference to each input and output port.
     */
    virtual void load(QDataStream &stream, QMap<quint64, QNEPort *> &portMap, const QVersionNumber version);

    //! Updates the number and the connected elements to the ports whenever needed (e.g. loading the element, changing the number of inputs/outputs).
    virtual void updatePortsProperties();

    //! virtual function overloaded by clock element. Other elements have frequency of 0.
    virtual float frequency() const;

    //! virtual function overloaded by clock element. Other elements have frequency of 0.
    virtual float delay() const;

    //! Updates the GraphicElement theme according to the dark/light WiRedPanda theme.
    virtual void updateTheme();

    ElementGroup elementGroup() const;
    ElementType elementType() const;
    LogicElement *logic() const;
    QKeySequence trigger() const;
    QNEInputPort *inputPort(const int index = 0);
    QNEOutputPort *outputPort(const int index = 0);
    QPointF pixmapCenter() const;
    QRectF boundingRect() const override;
    QString label() const;
    QString previousColor() const;
    QString nextColor() const;
    QString previousAudio() const;
    QString nextAudio() const;
    bool canChangeSkin() const;
    bool hasAudio() const;
    bool hasColors() const;
    bool hasFrequency() const;
    bool hasDelay() const;
    bool hasLabel() const;
<<<<<<< HEAD
    bool hasTruthTable() const;
    bool hasNodeConnection() const;
=======
>>>>>>> b84dea37
    bool hasTrigger() const;
    bool hasTruthTable() const;
    bool hasAudioBox() const;
    bool isRotatable() const;
    bool isValid();
    const QVector<QNEInputPort *> &inputs() const;
    const QVector<QNEOutputPort *> &outputs() const;
    int inputSize() const;
    int maxInputSize() const;
    int maxOutputSize() const;
    int minInputSize() const;
    int minOutputSize() const;
    int outputSize() const;
    int priority() const;
    qreal rotation() const;
    virtual QString audio() const;
    virtual QString color() const;
    virtual QString genericProperties();
    virtual void refresh();
    virtual void setAudio(const QString &audio);
    virtual void setColor(const QString &color);
    virtual void setFrequency(const float freq);
    virtual void setDelay(const float delay);
    virtual void setSkin(const bool defaultSkin, const QString &fileName);
    void paint(QPainter *painter, const QStyleOptionGraphicsItem *option, QWidget *widget) override;
    void retranslate();
    void rotatePorts(const qreal angle);
    void setInputSize(const int size);
    void setInputs(const QVector<QNEInputPort *> &inputs);
    void setLabel(const QString &label);
    void setLogic(LogicElement *newLogic);
    void setOutputSize(const int size);
    void setOutputs(const QVector<QNEOutputPort *> &outputs);
    void setPixmap(const QString &pixmapPath);
    void setPixmap(const int index);
    void setPortName(const QString &name);
    void setPriority(const int value);
    void setRotation(const qreal angle);
    void setTrigger(const QKeySequence &trigger);
    void setIsWireless(const bool isWireless);
    void updateLabel();
    void setMapId(const int Id);
    int mapId() const;

protected:
    QPixmap pixmap() const;
    QRectF portsBoundingRect() const;
    QVariant itemChange(GraphicsItemChange change, const QVariant &value) override;
    bool sceneEvent(QEvent *event) override;
    void setCanChangeSkin(const bool canChangeSkin);
    void setHasAudio(const bool hasAudio);
    void setHasColors(const bool hasColors);
    void setHasFrequency(const bool hasFrequency);
    void setHasDelay(const bool hasDelay);
    void setHasLabel(const bool hasLabel);
    void setHasTrigger(const bool hasTrigger);
    void setHasTruthTable(const bool hasTruthTable);
    void setHasAudioBox(const bool hasAudioBox);
    void setMaxInputSize(const int maxInputSize);
    void setMaxOutputSize(const int maxOutputSize);
    void setMinInputSize(const int minInputSize);
    void setMinOutputSize(const int minOutputSize);
    void setRotatable(const bool rotatable);
<<<<<<< HEAD
    void setHasNodeConnection(const bool hasNodeConnection);
=======
>>>>>>> b84dea37

    //! Path to all default skins. The default skin is in a resource file.
    QStringList m_defaultSkins;

    //! Path to all custom skins. Custom skin names are system file paths defined by the user.
    QStringList m_alternativeSkins;

    //! input port vector
    QVector<QNEInputPort *> m_inputPorts;

    //! output port vector
    QVector<QNEOutputPort *> m_outputPorts;

    //! Current pixmap displayed for this GraphicElement.
    std::unique_ptr<QPixmap> m_pixmap = std::make_unique<QPixmap>();

    QColor m_selectionBrush;
    QColor m_selectionPen;
    QGraphicsTextItem *m_label = new QGraphicsTextItem(this);
    QString m_pixmapPath;
    QString m_titleText;
    QString m_translatedName;
    bool m_usingDefaultSkin = true;

private:
    static void removePortFromMap(QNEPort *deletedPort, QMap<quint64, QNEPort *> &portMap);

    //! adds an input port at the end of the input port vector.
    void addInputPort(const QString &name = {});

    //! adds an output port at the end of the output port vector.
    void addOutputPort(const QString &name = {});

    //! adds an input or output port at the end of the port vector.
    void addPort(const QString &name, const bool isOutput, const int ptr = 0);

    //! functions to load GraphicElement atributes through a binary data stream
    void loadPos(QDataStream &stream);

    void highlight(const bool isSelected);
    void loadInputPort(QDataStream &stream, QMap<quint64, QNEPort *> &portMap, const int port);
    void loadInputPorts(QDataStream &stream, QMap<quint64, QNEPort *> &portMap);
    void loadLabel(QDataStream &stream, const QVersionNumber version);
    void loadNewFormat(QDataStream &stream, QMap<quint64, QNEPort *> &portMap);
    void loadOldFormat(QDataStream &stream, QMap<quint64, QNEPort *> &portMap, const QVersionNumber version);
    void loadOutputPort(QDataStream &stream, QMap<quint64, QNEPort *> &portMap, const int port);
    void loadOutputPorts(QDataStream &stream, QMap<quint64, QNEPort *> &portMap);
    void loadPixmapSkinName(QDataStream &stream, const int skin);
    void loadPixmapSkinNames(QDataStream &stream, const QVersionNumber version);
    void loadPortsSize(QDataStream &stream, const QVersionNumber version);
    void loadPriority(QDataStream &stream, const QVersionNumber version);
    void loadRotation(QDataStream &stream, const QVersionNumber version);
    void loadTrigger(QDataStream &stream, const QVersionNumber version);
    void removeSurplusInputs(const quint64 inputSize_, QMap<quint64, QNEPort *> &portMap);
    void removeSurplusOutputs(const quint64 outputSize_, QMap<quint64, QNEPort *> &portMap);

    ElementGroup m_elementGroup = ElementGroup::Unknown;
    ElementType m_elementType = ElementType::Unknown;
    LogicElement *m_logic = nullptr;
    QKeySequence m_trigger;
    QString m_currentPixmapPath;
    QString m_labelText;
    bool m_canChangeSkin = false;
    bool m_hasAudio = false;
    bool m_hasColors = false;
    bool m_hasFrequency = false;
    bool m_hasLabel = false;
    bool m_hasTrigger = false;
    bool m_hasTruthTable = false;
    bool m_hasAudioBox = false;
    bool m_rotatable = true;
    bool m_hasNodeConnection = false;
    bool m_selected = false;
<<<<<<< HEAD
    bool m_hasTruthTable = false;
    bool m_hasDelay = false;
    bool m_isWireless = false;
    int m_mapId = -1;
=======
>>>>>>> b84dea37
    qreal m_angle = 0;
    quint64 m_maxInputSize = 0;
    quint64 m_maxOutputSize = 0;
    quint64 m_minInputSize = 0;
    quint64 m_minOutputSize = 0;
    quint64 m_priority = 0;
};

Q_DECLARE_METATYPE(GraphicElement)

QDataStream &operator<<(QDataStream &stream, const GraphicElement *item);

// FIXME: connecting more than one source makes element stop working<|MERGE_RESOLUTION|>--- conflicted
+++ resolved
@@ -80,14 +80,10 @@
     bool hasFrequency() const;
     bool hasDelay() const;
     bool hasLabel() const;
-<<<<<<< HEAD
-    bool hasTruthTable() const;
-    bool hasNodeConnection() const;
-=======
->>>>>>> b84dea37
     bool hasTrigger() const;
     bool hasTruthTable() const;
     bool hasAudioBox() const;
+    bool hasNodeConnection() const;
     bool isRotatable() const;
     bool isValid();
     const QVector<QNEInputPort *> &inputs() const;
@@ -148,10 +144,7 @@
     void setMinInputSize(const int minInputSize);
     void setMinOutputSize(const int minOutputSize);
     void setRotatable(const bool rotatable);
-<<<<<<< HEAD
     void setHasNodeConnection(const bool hasNodeConnection);
-=======
->>>>>>> b84dea37
 
     //! Path to all default skins. The default skin is in a resource file.
     QStringList m_defaultSkins;
@@ -225,13 +218,9 @@
     bool m_rotatable = true;
     bool m_hasNodeConnection = false;
     bool m_selected = false;
-<<<<<<< HEAD
-    bool m_hasTruthTable = false;
     bool m_hasDelay = false;
     bool m_isWireless = false;
     int m_mapId = -1;
-=======
->>>>>>> b84dea37
     qreal m_angle = 0;
     quint64 m_maxInputSize = 0;
     quint64 m_maxOutputSize = 0;
