// Copyright 2015 - 2025, GIBIS-UNIFESP and the wiRedPanda contributors
// SPDX-License-Identifier: GPL-3.0-or-later

#include "graphicsview.h"

#include <QApplication>
#include <QCursor>
#include <QDebug>
#include <QKeyEvent>
#include <QScrollBar>

GraphicsView::GraphicsView(QWidget *parent)
    : QGraphicsView(parent)
{
    setAcceptDrops(true);
    setMouseTracking(true);

    setTransformationAnchor(QGraphicsView::AnchorUnderMouse);
    setResizeAnchor(QGraphicsView::AnchorUnderMouse);

    setViewportUpdateMode(QGraphicsView::BoundingRectViewportUpdate);

    setCacheMode(QGraphicsView::CacheBackground);
}

bool GraphicsView::canZoomIn() const
{
    return m_zoomLevel < 3;
}

bool GraphicsView::canZoomOut() const
{
<<<<<<< HEAD
    return m_zoomLevel > -5;
=======
    return m_zoomLevel > -9;
>>>>>>> 298cc964
}

void GraphicsView::mousePressEvent(QMouseEvent *event)
{
    if (event->button() == Qt::MiddleButton) {
        m_pan = true;
        m_panStartX = event->pos().x();
        m_panStartY = event->pos().y();
        viewport()->setCursor(Qt::ClosedHandCursor);
        event->accept();
        return;
    }

    QGraphicsView::mousePressEvent(event);
}

void GraphicsView::mouseMoveEvent(QMouseEvent *event)
{
    if (m_pan || m_space) {
        horizontalScrollBar()->setValue(horizontalScrollBar()->value() - (event->pos().x() - m_panStartX));
        verticalScrollBar()->setValue(verticalScrollBar()->value() - (event->pos().y() - m_panStartY));
        m_panStartX = event->pos().x();
        m_panStartY = event->pos().y();
        event->accept();
        return;
    }

    m_panStartX = event->pos().x();
    m_panStartY = event->pos().y();

    QGraphicsView::mouseMoveEvent(event);
}

void GraphicsView::mouseReleaseEvent(QMouseEvent *event)
{
    if (event->button() == Qt::MiddleButton) {
        m_pan = false;
        viewport()->unsetCursor();
        event->accept();
        return;
    }

    QGraphicsView::mouseReleaseEvent(event);
}

void GraphicsView::keyPressEvent(QKeyEvent *event)
{
    if (event->key() == Qt::Key_Space) {
        m_space = true;
        viewport()->setCursor(Qt::ClosedHandCursor);
        event->accept();
    }

    QGraphicsView::keyPressEvent(event);
}

void GraphicsView::keyReleaseEvent(QKeyEvent *event)
{
    if (event->key() == Qt::Key_Space) {
        m_space = false;
        viewport()->unsetCursor();
        event->accept();
    }

    QGraphicsView::keyReleaseEvent(event);
}

void GraphicsView::wheelEvent(QWheelEvent *event)
{
<<<<<<< HEAD
    int zoomDirection = event->angleDelta().y();

    if (zoomDirection > 0 && canZoomIn()) {
        zoomIn();
    } else if (zoomDirection < 0 && canZoomOut()) {
        zoomOut();
=======
    const int zoomDirection = event->angleDelta().y();

    if (zoomDirection > 0 && canZoomIn()) {
        if (m_redirectZoom) {
            emit scaleIn();
        } else {
            zoomIn();
        }
    } else if (zoomDirection < 0 && canZoomOut()) {
        if (m_redirectZoom) {
            emit scaleOut();
        } else {
            zoomOut();
        }
>>>>>>> 298cc964
    }

    centerOn(QCursor::pos());

    event->accept();
<<<<<<< HEAD
=======
}

void GraphicsView::setRedirectZoom(const bool value)
{
    m_redirectZoom = value;
>>>>>>> 298cc964
}

void GraphicsView::setFastMode(const bool fastMode)
{
    setRenderHint(QPainter::Antialiasing, !fastMode);
    setRenderHint(QPainter::TextAntialiasing, !fastMode);
    setRenderHint(QPainter::SmoothPixmapTransform, !fastMode);
}

void GraphicsView::zoomIn()
{
    scale(1.25, 1.25);
    ++m_zoomLevel;
    emit zoomChanged();
}

void GraphicsView::zoomOut()
{
    scale(0.8, 0.8);
    m_zoomLevel--;
    emit zoomChanged();
}

void GraphicsView::resetZoom()
{
    resetTransform();
    m_zoomLevel = 0;
    emit zoomChanged();
}<|MERGE_RESOLUTION|>--- conflicted
+++ resolved
@@ -30,11 +30,7 @@
 
 bool GraphicsView::canZoomOut() const
 {
-<<<<<<< HEAD
-    return m_zoomLevel > -5;
-=======
     return m_zoomLevel > -9;
->>>>>>> 298cc964
 }
 
 void GraphicsView::mousePressEvent(QMouseEvent *event)
@@ -104,14 +100,6 @@
 
 void GraphicsView::wheelEvent(QWheelEvent *event)
 {
-<<<<<<< HEAD
-    int zoomDirection = event->angleDelta().y();
-
-    if (zoomDirection > 0 && canZoomIn()) {
-        zoomIn();
-    } else if (zoomDirection < 0 && canZoomOut()) {
-        zoomOut();
-=======
     const int zoomDirection = event->angleDelta().y();
 
     if (zoomDirection > 0 && canZoomIn()) {
@@ -126,20 +114,16 @@
         } else {
             zoomOut();
         }
->>>>>>> 298cc964
     }
 
     centerOn(QCursor::pos());
 
     event->accept();
-<<<<<<< HEAD
-=======
 }
 
 void GraphicsView::setRedirectZoom(const bool value)
 {
     m_redirectZoom = value;
->>>>>>> 298cc964
 }
 
 void GraphicsView::setFastMode(const bool fastMode)
