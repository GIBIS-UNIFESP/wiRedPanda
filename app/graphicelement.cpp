--- conflicted
+++ resolved
@@ -196,11 +196,9 @@
     COMMENT("Saving element. Type: " << objectName().toStdString(), 4);
     ds << pos();
     ds << rotation();
-
     /* <Version1.2> */
     ds << getLabel();
     /* <\Version1.2> */
-
     /* <Version1.3> */
     ds << m_minInputSz;
     ds << m_maxInputSz;
@@ -267,304 +265,6 @@
     setRotation(angle);
 }
 
-<<<<<<< HEAD
-void GraphicElement::enable( ) {
-  m_disabled = false;
-}
-
-void GraphicElement::setPixmap( const QString &pixmapName ) {
-  QString pixmapPath = pixmapName;
-  if( ThemeManager::globalMngr ) { // TODO: This has to be changed. Not a good way to do it. Probably better inside the class.
-    if( pixmapPath.contains( "memory" ) ) {
-      switch( ThemeManager::globalMngr->theme( ) ) {
-          case Theme::Panda_Light:
-          pixmapPath.replace( "memory", "memory/light" );
-          break;
-          case Theme::Panda_Dark:
-          pixmapPath.replace( "memory", "memory/dark" );
-          break;
-      }
-    }
-  }
-  if( pixmapPath != currentPixmapName ) {
-    if( !loadedPixmaps.contains( pixmapPath ) ) {
-      // TODO: use QPixmap::loadFromData() here
-
-      if( !loadedPixmaps[ pixmapPath ].load( pixmapPath ) ) {
-        std::cerr << "Problem loading pixmapPath = " << pixmapPath.toStdString() << '\n';
-        throw std::runtime_error( ERRORMSG( "Couldn't load pixmap." ) );
-      }
-    }
-    pixmap = &loadedPixmaps[ pixmapPath ];
-    setTransformOriginPoint( pixmap->rect( ).center( ) );
-    update( boundingRect( ) );
-  }
-  currentPixmapName = pixmapName;
-}
-
-void GraphicElement::setPixmap( const QString &pixmapName, QRect size ) {
-  QString pixmapPath = pixmapName;
-  if( ThemeManager::globalMngr ) { // TODO: This has to be changed. Not a good way to do it. Probably better inside the class.
-    if( pixmapPath.contains( "memory" ) ) {
-      switch( ThemeManager::globalMngr->theme( ) ) {
-          case Theme::Panda_Light:
-          pixmapPath.replace( "memory", "memory/light" );
-          break;
-          case Theme::Panda_Dark:
-          pixmapPath.replace( "memory", "memory/dark" );
-          break;
-      }
-    }
-  }
-  if( pixmapPath != currentPixmapName ) {
-    if( !loadedPixmaps.contains( pixmapPath ) ) {
-      // TODO: use QPixmap::loadFromData() here
-      QPixmap pixmap;
-      if( !pixmap.load( pixmapPath ) ) {
-        throw std::runtime_error( ERRORMSG( "Couldn't load pixmap." ) );
-      }
-      loadedPixmaps[ pixmapPath ] = pixmap.copy( size );
-    }
-    pixmap = &loadedPixmaps[ pixmapPath ];
-    setTransformOriginPoint( pixmap->rect( ).center( ) );
-    update( boundingRect( ) );
-  }
-  currentPixmapName = pixmapName;
-}
-
-QVector< QNEOutputPort* > GraphicElement::outputs( ) const {
-  return( m_outputs );
-}
-
-const QNEInputPort* GraphicElement::input( int pos ) const {
-  return( m_inputs.at( pos ) );
-}
-
-const QNEOutputPort* GraphicElement::output( int pos ) const {
-  return( m_outputs.at( pos ) );
-}
-
-QNEInputPort* GraphicElement::input( int pos ) {
-  return( m_inputs.at( pos ) );
-}
-
-QNEOutputPort* GraphicElement::output( int pos ) {
-  return( m_outputs.at( pos ) );
-}
-
-void GraphicElement::setOutputs( const QVector< QNEOutputPort* > &outputs ) {
-  m_outputs = outputs;
-}
-
-void GraphicElement::save( QDataStream &ds ) const {
-  COMMENT( "Saving element. Type: " << objectName( ).toStdString( ), 4 );
-  ds << pos( );
-  ds << rotation( );
-  /* <Version1.2> */
-  ds << getLabel( );
-  /* <\Version1.2> */
-  /* <Version1.3> */
-  ds << m_minInputSz;
-  ds << m_maxInputSz;
-  ds << m_minOutputSz;
-  ds << m_maxOutputSz;
-  /* <\Version1.3> */
-  /* <Version1.9> */
-  ds << m_trigger;
-  /* <\Version1.9> */
-  ds << static_cast< quint64 >( m_inputs.size( ) );
-  for( QNEPort *port: m_inputs ) {
-    ds << reinterpret_cast< quint64 >( port );
-    ds << port->portName( );
-    ds << port->portFlags( );
-  }
-  ds << static_cast< quint64 >( m_outputs.size( ) );
-  for( QNEPort *port: m_outputs ) {
-    ds << reinterpret_cast< quint64 >( port );
-    ds << port->portName( );
-    ds << port->portFlags( );
-  }
-  /* <\Version2.7> */
-  ds << static_cast< quint64 >( pixmapSkinName.size( ) );
-  for( const QString& skinName: pixmapSkinName ) {
-    ds << skinName;
-  }
-  COMMENT( "Finished saving element.", 4 );
-}
-
-void GraphicElement::load( QDataStream &ds, QMap< quint64, QNEPort* > &portMap, double version ) {
-  COMMENT( "Loading element. Type: " << objectName( ).toStdString( ), 4 );
-  loadPos( ds );
-  loadAngle( ds );
-  /* <Version1.2> */
-  loadLabel( ds, version );
-  /* <\Version1.2> */
-  /* <Version1.3> */
-  loadMinMax( ds, version );
-  /* <\Version1.3> */
-  /* <Version1.9> */
-  loadTrigger( ds, version );
-  /* <\Version1.9> */
-  loadInputPorts( ds, portMap );
-  loadOutputPorts( ds, portMap );
-  /* <\Version2.7> */
-  loadPixmapSkinNames( ds, version );
-  COMMENT( "Updating port positions.", 4 );
-  updatePorts( );
-  COMMENT( "Finished loading element.", 4 );
-}
-
-
-void GraphicElement::loadPos( QDataStream &ds ) {
-  QPointF p;
-  ds >> p;
-  setPos( p );
-}
-
-void GraphicElement::loadAngle( QDataStream &ds ) {
-  qreal angle;
-  ds >> angle;
-  setRotation( angle );
-}
-
-void GraphicElement::loadLabel( QDataStream &ds, double version ) {
-  if( version >= 1.2 ) {
-    QString label_text;
-    ds >> label_text;
-    setLabel( label_text );
-  }
-}
-
-void GraphicElement::loadMinMax( QDataStream &ds, double version ) {
-  if( version >= 1.3 ) {
-    quint64 min_isz, max_isz, min_osz, max_osz;
-    ds >> min_isz;
-    ds >> max_isz;
-    ds >> min_osz;
-    ds >> max_osz;
-//     FIXME: Was it a bad decision to store Min and Max input/ouput sizes?
-    /* Version 2.2 ?? fix ?? */
-    if( !( ( m_minInputSz == m_maxInputSz ) && ( m_minInputSz > max_isz ) ) ) {
-      m_minInputSz = min_isz;
-      m_maxInputSz = max_isz;
-    }
-    if( !( ( m_minOutputSz == m_maxOutputSz ) && ( m_minOutputSz > max_osz ) ) ) {
-      m_minOutputSz = min_osz;
-      m_maxOutputSz = max_osz;
-    }
-  }
-}
-
-void GraphicElement::loadTrigger( QDataStream &ds, double version ) {
-  if( version >= 1.9 ) {
-    QKeySequence trigger;
-    ds >> trigger;
-    setTrigger( trigger );
-  }
-}
-
-
-void GraphicElement::loadInputPorts( QDataStream &ds, QMap< quint64, QNEPort* > &portMap ) {
-  COMMENT( "Loading input ports.", 4 );
-  quint64 inputSz;
-  ds >> inputSz;
-  if( inputSz > MAXIMUMVALIDINPUTSIZE ) {
-    throw std::runtime_error( ERRORMSG( "Corrupted DataStream!" ) );
-  }
-  for( size_t port = 0; port < inputSz; ++port ) {
-    loadInputPort( ds, portMap, port );
-  }
-  removeSurplusInputs( inputSz, portMap );
-}
-
-
-void GraphicElement::loadInputPort( QDataStream &ds, QMap< quint64, QNEPort* > &portMap, size_t port ) {
-  QString name;
-  int flags;
-  quint64 ptr;
-  ds >> ptr;
-  ds >> name;
-  ds >> flags;
-  if( ( port < static_cast< size_t >( m_inputs.size( ) ) ) ) {
-    if( elementType( ) == ElementType::IC ) {
-      m_inputs[ port ]->setName( name );
-    }
-    m_inputs[ port ]->setPortFlags( flags );
-    m_inputs[ port ]->setPtr( ptr );
-  }
-  else {
-    addPort( name, false, flags, ptr );
-  }
-  portMap[ ptr ] = m_inputs[ port ];
-}
-
-
-void GraphicElement::removeSurplusInputs( quint64 inputSz, QMap< quint64, QNEPort* > &portMap ) {
-  while( inputSize( ) > static_cast< int >( inputSz ) && inputSz >= m_minInputSz ) {
-    QNEPort *deletedPort = m_inputs.back( );
-    removePortFromMap( deletedPort, portMap );
-    delete deletedPort;
-    m_inputs.pop_back( );
-  }
-}
-
-void GraphicElement::removeSurplusOutputs( quint64 outputSz, QMap< quint64, QNEPort* > &portMap ) {
-  while( outputSize( ) > static_cast< int >( outputSz ) && outputSz >= m_minOutputSz ) {
-    QNEPort *deletedPort = m_outputs.back( );
-    removePortFromMap( deletedPort, portMap );
-    delete deletedPort;
-    m_outputs.pop_back( );
-  }
-}
-
-void GraphicElement::removePortFromMap( QNEPort *deletedPort, QMap< quint64, QNEPort* > &portMap ) {
-  for( auto it = portMap.begin( ); it != portMap.end( ); ) {
-    if( it.value( ) == deletedPort ) {
-      it = portMap.erase( it );
-    }
-    else {
-      ++it;
-    }
-  }
-}
-
-void GraphicElement::loadOutputPorts( QDataStream &ds, QMap< quint64, QNEPort* > &portMap ) {
-  COMMENT( "Loading output ports.", 4 );
-  quint64 outputSz;
-  ds >> outputSz;
-  if( outputSz > MAXIMUMVALIDINPUTSIZE ) {
-    throw std::runtime_error( ERRORMSG( "Corrupted DataStream!" ) );
-  }
-  for( size_t port = 0; port < outputSz; ++port ) {
-    loadOutputPort( ds, portMap, port );
-  }
-  removeSurplusOutputs( outputSz, portMap );
-}
-
-void GraphicElement::loadOutputPort( QDataStream &ds, QMap< quint64, QNEPort* > &portMap, size_t port ) {
-  QString name;
-  int flags;
-  quint64 ptr;
-  ds >> ptr;
-  ds >> name;
-  ds >> flags;
-  if( ( port < static_cast< size_t >( m_outputs.size( ) ) ) ) {
-    if( elementType( ) == ElementType::IC ) {
-      m_outputs[ port ]->setName( name );
-    }
-    m_outputs[ port ]->setPortFlags( flags );
-    m_outputs[ port ]->setPtr( ptr );
-  }
-  else {
-    addPort( name, true, flags, ptr );
-  }
-  portMap[ ptr ] = m_outputs[ port ];
-}
-
-void GraphicElement::loadPixmapSkinNames( QDataStream &ds, double version ) {
-  if( version >= 2.7 ) {
-    COMMENT( "Loading pixmap skin names.", 4 );
-=======
 void GraphicElement::loadLabel(QDataStream &ds, double version)
 {
     if (version >= 1.2) {
@@ -672,7 +372,6 @@
 void GraphicElement::loadOutputPorts(QDataStream &ds, QMap<quint64, QNEPort *> &portMap)
 {
     COMMENT("Loading output ports.", 4);
->>>>>>> b0a0f073
     quint64 outputSz;
     ds >> outputSz;
     if (outputSz > MAXIMUMVALIDINPUTSIZE) {
