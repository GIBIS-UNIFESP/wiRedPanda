// Copyright 2015 - 2021, GIBIS-Unifesp and the wiRedPanda contributors
// SPDX-License-Identifier: GPL-3.0-or-later

#include <iostream>
#include <stdexcept>

#include <QFileInfo>
#include <QKeyEvent>
#include <QPainter>
#include <QStyleOptionGraphicsItem>
#include <QPixmap>
#include <QDebug>

#include "graphicelement.h"
#include "nodes/qneconnection.h"
#include "nodes/qneport.h"
#include "scene.h"
#include "thememanager.h"

// TODO - WARNING: non-POD static
static QMap<QString, QPixmap> loadedPixmaps;

GraphicElement::GraphicElement(
    ElementType type,
    ElementGroup group,
    int minInputSz,
    int maxInputSz,
    int minOutputSz,
    int maxOutputSz,
    QGraphicsItem *parent):
    QGraphicsObject(parent)
    , m_pixmap(nullptr)
    , m_label(new QGraphicsTextItem(this))
    , m_topPosition(0)
    , m_bottomPosition(64)
    , m_maxInputSz(maxInputSz)
    , m_maxOutputSz(maxOutputSz)
    , m_minInputSz(minInputSz)
    , m_minOutputSz(minOutputSz)
    , m_outputsOnTop(true)
    , m_rotatable(true)
    , m_hasLabel(false)
    , m_canChangeSkin(false)
    , m_hasFrequency(false)
    , m_hasColors(false)
    , m_hasTrigger(false)
    , m_hasAudio(false)
    , m_disabled(false)
    , m_elementType(type)
    , m_elementGroup(group)
{
    qDebug() << "Setting flags of elements. ";
    setFlags(QGraphicsItem::ItemIsMovable | QGraphicsItem::ItemIsSelectable | QGraphicsItem::ItemSendsGeometryChanges);

    qDebug() << "Setting attributes. ";
    m_label->hide();
    QFont font("SansSerif");
    font.setBold(true);
    m_label->setFont(font);
    m_label->setPos(64, 30);
    m_label->setParentItem(this);
    m_label->setDefaultTextColor(Qt::black);

    qDebug() << "Including input and output ports.";
    for (int i = 0; i < minInputSz; i++) {
        addInputPort();
    }
    for (int i = 0; i < minOutputSz; i++) {
        addOutputPort();
    }
    updateTheme();
}

QPixmap GraphicElement::getPixmap() const {
    if (m_pixmap) {
        return *m_pixmap;
    }
    return {};
}

ElementType GraphicElement::elementType() const
{
    return m_elementType;
}

ElementGroup GraphicElement::elementGroup() const
{
    return m_elementGroup;
}

void GraphicElement::disable()
{
    m_disabled = true;
}

void GraphicElement::enable()
{
    m_disabled = false;
}

void GraphicElement::setPixmap(const QString &pixmapName)
{
    QString pixmapPath = pixmapName;
    if (ThemeManager::globalMngr) { // TODO: This has to be changed. Not a good way to do it. Probably better inside the class.
        if (pixmapPath.contains("memory")) {
            switch (ThemeManager::globalMngr->theme()) {
            case Theme::Panda_Light:
                pixmapPath.replace("memory", "memory/light");
                break;
            case Theme::Panda_Dark:
                pixmapPath.replace("memory", "memory/dark");
                break;
            }
        }
    }
    if (pixmapPath != m_currentPixmapName) {
        if (!loadedPixmaps.contains(pixmapPath)) {
            // TODO: use QPixmap::loadFromData() here

            if (!loadedPixmaps[pixmapPath].load(pixmapPath)) {
                std::cerr << "Problem loading pixmapPath = " << pixmapPath.toStdString() << '\n';
                throw std::runtime_error("Couldn't load pixmap.");
            }
        }
        m_pixmap = &loadedPixmaps[pixmapPath];
        setTransformOriginPoint(m_pixmap->rect().center());
        update(boundingRect());
    }
    m_currentPixmapName = pixmapName;
}

void GraphicElement::setPixmap(const QString &pixmapName, QRect size)
{
    QString pixmapPath = pixmapName;
    if (ThemeManager::globalMngr) { // TODO: This has to be changed. Not a good way to do it. Probably better inside the class.
        if (pixmapPath.contains("memory")) {
            switch (ThemeManager::globalMngr->theme()) {
            case Theme::Panda_Light:
                pixmapPath.replace("memory", "memory/light");
                break;
            case Theme::Panda_Dark:
                pixmapPath.replace("memory", "memory/dark");
                break;
            }
        }
    }
    if (pixmapPath != m_currentPixmapName) {
        if (!loadedPixmaps.contains(pixmapPath)) {
            // TODO: use QPixmap::loadFromData() here
            QPixmap pixmap;
            if (!pixmap.load(pixmapPath)) {
                throw std::runtime_error("Couldn't load pixmap.");
            }
            loadedPixmaps[pixmapPath] = pixmap.copy(size);
        }
        m_pixmap = &loadedPixmaps[pixmapPath];
        setTransformOriginPoint(m_pixmap->rect().center());
        update(boundingRect());
    }
    m_currentPixmapName = pixmapName;
}

QVector<QNEOutputPort *> GraphicElement::outputs() const
{
    return m_outputs;
}

const QNEInputPort *GraphicElement::input(int pos) const
{
    return m_inputs.at(pos);
}

const QNEOutputPort *GraphicElement::output(int pos) const
{
    return m_outputs.at(pos);
}

QNEInputPort *GraphicElement::input(int pos)
{
    return m_inputs.at(pos);
}

QNEOutputPort *GraphicElement::output(int pos)
{
    return m_outputs.at(pos);
}

void GraphicElement::setOutputs(const QVector<QNEOutputPort *> &outputs)
{
    m_outputs = outputs;
}

void GraphicElement::save(QDataStream &ds) const
{
    qDebug() << "Saving element. Type: " << QString::fromStdString(objectName().toStdString());
    ds << pos();
    ds << rotation();
    /* <Version1.2> */
    ds << getLabel();
    /* <\Version1.2> */
    /* <Version1.3> */
    ds << m_minInputSz;
    ds << m_maxInputSz;
    ds << m_minOutputSz;
    ds << m_maxOutputSz;
    /* <\Version1.3> */
    /* <Version1.9> */
    ds << m_trigger;
    /* <\Version1.9> */
    ds << static_cast<quint64>(m_inputs.size());
    for (QNEPort *port : m_inputs) {
        ds << reinterpret_cast<quint64>(port);
        ds << port->portName();
        ds << port->portFlags();
    }
    ds << static_cast<quint64>(m_outputs.size());
    for (QNEPort *port : m_outputs) {
        ds << reinterpret_cast<quint64>(port);
        ds << port->portName();
        ds << port->portFlags();
    }
    /* <\Version2.7> */
    ds << static_cast<quint64>(pixmapSkinName.size());
    for (const QString &skinName : pixmapSkinName) {
        ds << skinName;
    }
    qDebug() << "Finished saving element.";
}

void GraphicElement::load(QDataStream &ds, QMap<quint64, QNEPort *> &portMap, double version)
{
    qDebug() << "Loading element. Type: " << QString::fromStdString(objectName().toStdString());
    loadPos(ds);
    loadAngle(ds);
    /* <Version1.2> */
    loadLabel(ds, version);
    /* <\Version1.2> */
    /* <Version1.3> */
    loadMinMax(ds, version);
    /* <\Version1.3> */
    /* <Version1.9> */
    loadTrigger(ds, version);
    /* <\Version1.9> */
    loadInputPorts(ds, portMap);
    loadOutputPorts(ds, portMap);
    /* <\Version2.7> */
    loadPixmapSkinNames(ds, version);
    qDebug() << "Updating port positions.";
    updatePorts();
    qDebug() << "Finished loading element.";
}

void GraphicElement::loadPos(QDataStream &ds)
{
    QPointF p;
    ds >> p;
    setPos(p);
}

void GraphicElement::loadAngle(QDataStream &ds)
{
    qreal angle;
    ds >> angle;
    setRotation(angle);
}

void GraphicElement::loadLabel(QDataStream &ds, double version)
{
    if (version >= 1.2) {
        QString label_text;
        ds >> label_text;
        setLabel(label_text);
    }
}

void GraphicElement::loadMinMax(QDataStream &ds, double version)
{
    if (version >= 1.3) {
        quint64 min_isz, max_isz, min_osz, max_osz;
        ds >> min_isz;
        ds >> max_isz;
        ds >> min_osz;
        ds >> max_osz;
        //     FIXME: Was it a bad decision to store Min and Max input/ouput sizes?
        /* Version 2.2 ?? fix ?? */
        if (!((m_minInputSz == m_maxInputSz) && (m_minInputSz > max_isz))) {
            m_minInputSz = min_isz;
            m_maxInputSz = max_isz;
        }
        if (!((m_minOutputSz == m_maxOutputSz) && (m_minOutputSz > max_osz))) {
            m_minOutputSz = min_osz;
            m_maxOutputSz = max_osz;
        }
    }
}

void GraphicElement::loadTrigger(QDataStream &ds, double version)
{
    if (version >= 1.9) {
        QKeySequence trigger;
        ds >> trigger;
        setTrigger(trigger);
    }
}

void GraphicElement::loadInputPorts(QDataStream &ds, QMap<quint64, QNEPort *> &portMap)
{
    qDebug() << "Loading input ports.";
    quint64 inputSz;
    ds >> inputSz;
    if (inputSz > MAXIMUMVALIDINPUTSIZE) {
        throw std::runtime_error("Corrupted DataStream!");
    }
    for (size_t port = 0; port < inputSz; ++port) {
        loadInputPort(ds, portMap, port);
    }
    removeSurplusInputs(inputSz, portMap);
}

void GraphicElement::loadInputPort(QDataStream &ds, QMap<quint64, QNEPort *> &portMap, size_t port)
{
    QString name;
    int flags;
    quint64 ptr;
    ds >> ptr;
    ds >> name;
    ds >> flags;
    if ((port < static_cast<size_t>(m_inputs.size()))) {
        if (elementType() == ElementType::IC) {
            m_inputs[port]->setName(name);
        }
        m_inputs[port]->setPortFlags(flags);
        m_inputs[port]->setPtr(ptr);
    } else {
        addPort(name, false, flags, ptr);
    }
    portMap[ptr] = m_inputs[port];
}

void GraphicElement::removeSurplusInputs(quint64 inputSz, QMap<quint64, QNEPort *> &portMap)
{
    while (inputSize() > static_cast<int>(inputSz) && inputSz >= m_minInputSz) {
        QNEPort *deletedPort = m_inputs.back();
        removePortFromMap(deletedPort, portMap);
        delete deletedPort;
        m_inputs.pop_back();
    }
}

void GraphicElement::removeSurplusOutputs(quint64 outputSz, QMap<quint64, QNEPort *> &portMap)
{
    while (outputSize() > static_cast<int>(outputSz) && outputSz >= m_minOutputSz) {
        QNEPort *deletedPort = m_outputs.back();
        removePortFromMap(deletedPort, portMap);
        delete deletedPort;
        m_outputs.pop_back();
    }
}

void GraphicElement::removePortFromMap(QNEPort *deletedPort, QMap<quint64, QNEPort *> &portMap)
{
    for (auto it = portMap.begin(); it != portMap.end();) {
        if (it.value() == deletedPort) {
            it = portMap.erase(it);
        } else {
            ++it;
        }
    }
}

void GraphicElement::loadOutputPorts(QDataStream &ds, QMap<quint64, QNEPort *> &portMap)
{
    qDebug() << "Loading output ports.";
    quint64 outputSz;
    ds >> outputSz;
    if (outputSz > MAXIMUMVALIDINPUTSIZE) {
        throw std::runtime_error("Corrupted DataStream!");
    }
    for (size_t port = 0; port < outputSz; ++port) {
        loadOutputPort(ds, portMap, port);
    }
    removeSurplusOutputs(outputSz, portMap);
}

void GraphicElement::loadOutputPort(QDataStream &ds, QMap<quint64, QNEPort *> &portMap, size_t port)
{
    QString name;
    int flags;
    quint64 ptr;
    ds >> ptr;
    ds >> name;
    ds >> flags;
    if ((port < static_cast<size_t>(m_outputs.size()))) {
        if (elementType() == ElementType::IC) {
            m_outputs[port]->setName(name);
        }
        m_outputs[port]->setPortFlags(flags);
        m_outputs[port]->setPtr(ptr);
    } else {
        addPort(name, true, flags, ptr);
    }
    portMap[ptr] = m_outputs[port];
}

void GraphicElement::loadPixmapSkinNames(QDataStream &ds, double version)
{
    if (version >= 2.7) {
        qDebug() << "Loading pixmap skin names.";
        quint64 outputSz;
        ds >> outputSz;
        if (outputSz > MAXIMUMVALIDINPUTSIZE) {
            throw std::runtime_error("Corrupted DataStream!");
        }
        for (size_t port = 0; port < outputSz; ++port) {
            loadPixmapSkinName(ds, port);
        }
        refresh();
    }
}

void GraphicElement::loadPixmapSkinName(QDataStream &ds, size_t skin)
{
    QString name;
    ds >> name;
    if ((skin < static_cast<size_t>(pixmapSkinName.size()))) {
        QFileInfo fileInfo(name);
        if (!fileInfo.isFile()) {
            std::cout << "Could not load skins: " << name.toStdString() << std::endl;
        } else
            pixmapSkinName[skin] = name;
    } else {
        std::cout << "Could not load some of the skins." << std::endl;
    }
}

void GraphicElement::updateSkinsPath(const QString &newSkinPath)
{
    for (int i = 0; i < pixmapSkinName.size(); ++i) {
        QString name = pixmapSkinName[i];
        if (name[0] != ':') {
            qDebug() << "Detecting non-default skin name " << QString::fromStdString(name.toStdString());
            QString newSkinName = newSkinPath + QFileInfo(name).fileName();
            QFile fl(newSkinName);
            if (!fl.exists()) {
                qDebug() << "Copying skin to local dir. File does not exist yet.";
                QFile::copy(pixmapSkinName[i], newSkinName);
            }
            pixmapSkinName[i] = newSkinName;
        }
    }
}

QVector<QNEInputPort *> GraphicElement::inputs() const
{
    return m_inputs;
}

void GraphicElement::setInputs(const QVector<QNEInputPort *> &inputs)
{
    m_inputs = inputs;
}

QRectF GraphicElement::boundingRect() const
{
    return m_pixmap->rect();
}

void GraphicElement::paint(QPainter *painter, const QStyleOptionGraphicsItem *option, QWidget *widget)
{
    Q_UNUSED(widget)
    painter->setClipRect(option->exposedRect);
    if (isSelected()) {
        painter->setBrush(m_selectionBrush);
        painter->setPen(QPen(m_selectionPen, 0.5, Qt::SolidLine));
        painter->drawRoundedRect(boundingRect(), 5, 5);
    }
    painter->drawPixmap(QPoint(0, 0), getPixmap());
}

QNEPort *GraphicElement::addPort(const QString &name, bool isOutput, int flags, int ptr)
{
    qDebug() << "Adding new port.";
    if (isOutput && (static_cast<quint64>(m_outputs.size()) >= m_maxOutputSz)) {
        return nullptr;
    }
    if (!isOutput && (static_cast<quint64>(m_inputs.size()) >= m_maxInputSz)) {
        return nullptr;
    }
    QNEPort *port = nullptr;
    if (isOutput) {
        m_outputs.push_back(new QNEOutputPort(this));
        port = dynamic_cast<QNEPort *>(m_outputs.last());
        port->setIndex(outputSize() - 1);
    } else {
        m_inputs.push_back(new QNEInputPort(this));
        port = dynamic_cast<QNEPort *>(m_inputs.last());
        port->setIndex(inputSize() - 1);
    }
    port->setName(name);
    port->setGraphicElement(this);
    port->setPortFlags(flags);
    port->setPtr(ptr);
<<<<<<< HEAD
    qDebug() << "Updating new port.";
    this->updatePorts();
=======
    COMMENT("Updating new port.", 4);
    updatePorts();
>>>>>>> 34f051c7
    port->show();
    return port;
}

void GraphicElement::addInputPort(const QString &name)
{
    addPort(name, false);
}

void GraphicElement::addOutputPort(const QString &name)
{
    addPort(name, true);
}

void GraphicElement::setPortName(const QString &name)
{
    setObjectName(name);
    setToolTip(name);
}

void GraphicElement::setSkin(bool defaultSkin, const QString &filename)
{
    Q_UNUSED(defaultSkin);
    Q_UNUSED(filename);
}

void GraphicElement::updatePorts()
{
    qDebug() << "Updating port positions that belong to the IC.";
    int inputPos = m_topPosition;
    int outputPos = m_bottomPosition;
    if (m_outputsOnTop) {
        inputPos = m_bottomPosition;
        outputPos = m_topPosition;
    }
    if (!m_outputs.isEmpty()) {
        int step = qMax(32 / m_outputs.size(), 6);
        int x = 32 - m_outputs.size() * step + step;
        foreach (QNEPort *port, m_outputs) {
            qDebug() << "Setting output at " << x << ", " << outputPos;
            port->setPos(x, outputPos);
            port->update();
            x += step * 2;
        }
    }
    if (!m_inputs.isEmpty()) {
        int step = qMax(32 / m_inputs.size(), 6);
        int x = 32 - m_inputs.size() * step + step;
        foreach (QNEPort *port, m_inputs) {
            qDebug() << "Setting input at " << x << ", " << inputPos;
            port->setPos(x, inputPos);
            port->update();
            x += step * 2;
        }
    }
}

void GraphicElement::refresh()
{
    setPixmap(pixmapSkinName[0]);
}

QVariant GraphicElement::itemChange(QGraphicsItem::GraphicsItemChange change, const QVariant &value)
{
    qDebug() << "Align to grid.";
    if ((change == ItemPositionChange) && scene()) {
        QPointF newPos = value.toPointF();
        auto *customScene = dynamic_cast<Scene *>(scene());
        if (customScene) {
            int gridSize = customScene->gridSize();
            qreal xV = qRound(newPos.x() / gridSize) * gridSize;
            qreal yV = qRound(newPos.y() / gridSize) * gridSize;
            return QPointF(xV, yV);
        }
        return newPos;
    }
    qDebug() << "Moves wires.";
    if ((change == ItemScenePositionHasChanged) || (change == ItemRotationHasChanged) || (change == ItemTransformHasChanged)) {
        foreach (QNEPort *port, m_outputs) {
            port->updateConnections();
        }
        foreach (QNEPort *port, m_inputs) {
            port->updateConnections();
        }
    }
    update();

    return QGraphicsItem::itemChange(change, value);
}

bool GraphicElement::hasAudio() const
{
    return m_hasAudio;
}

void GraphicElement::setHasAudio(bool hasaudio)
{
    m_hasAudio = hasaudio;
}

QKeySequence GraphicElement::getTrigger() const
{
    return m_trigger;
}

void GraphicElement::setTrigger(const QKeySequence &trigger)
{
    m_trigger = trigger;
    updateLabel();
}

QString GraphicElement::genericProperties()
{
    return QString();
}

void GraphicElement::updateLabel()
{
    QString label = m_labelText;
    if ((!hasTrigger()) || (getTrigger().toString().isEmpty())) {
        m_label->setPlainText(label);
    } else {
        if (!label.isEmpty()) {
            label += " ";
        }
        m_label->setPlainText(label + QString("(%1)").arg(getTrigger().toString()));
    }
}

void GraphicElement::setLabel(const QString &label)
{
    m_labelText = label;
    updateLabel();
}

QString GraphicElement::getLabel() const
{
    return m_labelText;
}

void GraphicElement::updateTheme()
{
    if (ThemeManager::globalMngr) {
        const ThemeAttrs attrs = ThemeManager::globalMngr->getAttrs();

        m_label->setDefaultTextColor(attrs.graphicElement_labelColor);
        m_selectionBrush = attrs.selectionBrush;
        m_selectionPen = attrs.selectionPen;
        for (QNEInputPort *input : qAsConst(m_inputs)) {
            input->updateTheme();
        }
        for (QNEOutputPort *output : qAsConst(m_outputs)) {
            output->updateTheme();
        }
        updateThemeLocal();

        setPixmap(m_currentPixmapName);
        update();
    }
}

void GraphicElement::updateThemeLocal()
{
}

bool GraphicElement::isValid()
{
    qDebug() << "Checking if the element has the required signals to comput its value.";
    bool valid = true;
    for (QNEInputPort *input : qAsConst(m_inputs)) {
        /* Required inputs must have exactly one connection. */
        if (!input->isValid()) {
            valid = false;
            break;
        }
    }
    if (!valid) {
        for (QNEOutputPort *output : qAsConst(m_outputs)) {
            for (QNEConnection *conn : output->connections()) {
                conn->setStatus(QNEConnection::Status::Invalid);
                QNEInputPort *port = conn->otherPort(output);
                if (port) {
                    port->setValue(-1);
                }
            }
        }
    }
    return valid;
}

bool GraphicElement::hasColors() const
{
    return m_hasColors;
}

bool GraphicElement::hasTrigger() const
{
    return m_hasTrigger;
}

void GraphicElement::setColor(const QString &color)
{
    Q_UNUSED(color);
}

QString GraphicElement::getColor() const
{
    return QString();
}

void GraphicElement::setAudio(const QString &audio)
{
    Q_UNUSED(audio);
}

QString GraphicElement::getAudio() const
{
    return QString();
}

void GraphicElement::setHasColors(bool hasColors)
{
    m_hasColors = hasColors;
}

void GraphicElement::setCanChangeSkin(bool canChangeSkin)
{
    m_canChangeSkin = canChangeSkin;
}

void GraphicElement::setHasTrigger(bool hasTrigger)
{
    m_hasTrigger = hasTrigger;
}

bool GraphicElement::hasFrequency() const
{
    return m_hasFrequency;
}

void GraphicElement::setHasFrequency(bool hasFrequency)
{
    m_hasFrequency = hasFrequency;
}

bool GraphicElement::hasLabel() const
{
    return m_hasLabel;
}

bool GraphicElement::canChangeSkin() const
{
    return m_canChangeSkin;
}

void GraphicElement::setHasLabel(bool hasLabel)
{
    m_hasLabel = hasLabel;
    m_label->setVisible(hasLabel);
}

bool GraphicElement::rotatable() const
{
    return m_rotatable;
}

void GraphicElement::setRotatable(bool rotatable)
{
    m_rotatable = rotatable;
}

int GraphicElement::minOutputSz() const
{
    return m_minOutputSz;
}

int GraphicElement::inputSize() const
{
    return m_inputs.size();
}

void GraphicElement::setInputSize(int size)
{
    if ((size >= minInputSz()) && (size <= maxInputSz())) {
        if (inputSize() < size) {
            while (inputSize() < size) {
                addInputPort();
            }
        } else {
            while (inputSize() > size) {
                delete m_inputs.back();
                m_inputs.pop_back();
            }
            updatePorts();
        }
    }
}

int GraphicElement::outputSize() const
{
    return m_outputs.size();
}

void GraphicElement::setOutputSize(const int size)
{
    if ((size >= minOutputSz()) && (size <= maxOutputSz())) {
        if (outputSize() < size) {
            for (int port = outputSize(); port < size; ++port) {
                addOutputPort();
            }
        } else {
            while (outputSize() > size) {
                delete m_outputs.back();
                m_outputs.pop_back();
            }
        }
    }
}

float GraphicElement::getFrequency() const
{
    return 0.0;
}

void GraphicElement::setFrequency(float)
{
}

void GraphicElement::setMinOutputSz(int minOutputSz)
{
    m_minOutputSz = minOutputSz;
}

int GraphicElement::minInputSz() const
{
    return m_minInputSz;
}

void GraphicElement::setMinInputSz(const int minInputSz)
{
    m_minInputSz = minInputSz;
}

int GraphicElement::maxOutputSz() const
{
    return m_maxOutputSz;
}

void GraphicElement::setMaxOutputSz(int maxOutputSz)
{
    m_maxOutputSz = maxOutputSz;
}

int GraphicElement::maxInputSz() const
{
    return m_maxInputSz;
}

void GraphicElement::setMaxInputSz(int maxInputSz)
{
    m_maxInputSz = maxInputSz;
}

int GraphicElement::bottomPosition() const
{
    return m_bottomPosition;
}

void GraphicElement::setBottomPosition(int bottomPosition)
{
    m_bottomPosition = bottomPosition;
    updatePorts();
}

int GraphicElement::topPosition() const
{
    return m_topPosition;
}

void GraphicElement::setTopPosition(int topPosition)
{
    m_topPosition = topPosition;
    updatePorts();
}

bool GraphicElement::outputsOnTop() const
{
    return m_outputsOnTop;
}

void GraphicElement::setOutputsOnTop(bool outputsOnTop)
{
    m_outputsOnTop = outputsOnTop;
    updatePorts();
}

bool GraphicElement::disabled()
{
    return m_disabled;
}<|MERGE_RESOLUTION|>--- conflicted
+++ resolved
@@ -500,13 +500,10 @@
     port->setGraphicElement(this);
     port->setPortFlags(flags);
     port->setPtr(ptr);
-<<<<<<< HEAD
+  
     qDebug() << "Updating new port.";
-    this->updatePorts();
-=======
-    COMMENT("Updating new port.", 4);
     updatePorts();
->>>>>>> 34f051c7
+
     port->show();
     return port;
 }
