// Copyright 2015 - 2024, GIBIS-UNIFESP and the WiRedPanda contributors
// SPDX-License-Identifier: GPL-3.0-or-later

#pragma once

#include "qneport.h"
#include "simulation.h"

#include <QElapsedTimer>
#include <QGraphicsScene>
#include <QMimeData>
#include <QUndoCommand>

class GraphicsView;
class GraphicElement;
class QNEConnection;

class Scene : public QGraphicsScene
{
    Q_OBJECT

public:
    using QGraphicsScene::addItem;

    explicit Scene(QObject *parent = nullptr);

    GraphicsView *view() const;
    QAction *redoAction() const;
    QAction *undoAction() const;
    QList<QGraphicsItem *> items(Qt::SortOrder order = Qt::SortOrder(-1)) const;
    QList<QGraphicsItem *> items(const QPointF &pos, Qt::ItemSelectionMode mode = Qt::IntersectsItemShape, Qt::SortOrder order = Qt::SortOrder(-1), const QTransform &deviceTransform = QTransform()) const;
    QList<QGraphicsItem *> items(const QRectF &rect, Qt::ItemSelectionMode mode = Qt::IntersectsItemShape, Qt::SortOrder order = Qt::SortOrder(-1), const QTransform &deviceTransform = QTransform()) const;
    QUndoStack *undoStack();
    Simulation *simulation();
    bool eventFilter(QObject *watched, QEvent *event) override;
    const QList<GraphicElement *> selectedElements() const;
    const QVector<GraphicElement *> elements() const;
    const QVector<GraphicElement *> elements(const QRectF &rect) const;
    const QVector<GraphicElement *> visibleElements() const;
    void addItem(QMimeData *mimeData);
    void copyAction();
    void cutAction();
    void deleteAction();
    void flipHorizontally();
    void flipVertically();
    void mute(const bool mute = true);
    void pasteAction();
    void receiveCommand(QUndoCommand *cmd);
    void rotateLeft();
    void rotateRight();
    void selectAll();
    void setAutosaveRequired();
    void setCircuitUpdateRequired();
    void setView(GraphicsView *view);
    void showGates(const bool checked);
    void showWires(const bool checked);
    void updateTheme();

    // Element shortcuts
<<<<<<< HEAD
    void prevMainPropShortcut();
    void nextMainPropShortcut();
    void prevSecndPropShortcut();
    void nextSecndPropShortcut();
=======
    void addInputPort();
    void addOutputPort();
>>>>>>> a888d70e
    void nextElm();
    void prevElm();
    void removeInputPort();
    void removeOutputPort();

signals:
    void circuitHasChanged();
    void contextMenuPos(QPoint screenPos, QGraphicsItem *itemAtMouse);

protected:
    void dragEnterEvent(QGraphicsSceneDragDropEvent *event) override;
    void dragMoveEvent(QGraphicsSceneDragDropEvent *event) override;
    void dropEvent(QGraphicsSceneDragDropEvent *event) override;
    void keyPressEvent(QKeyEvent *event) override;
    void keyReleaseEvent(QKeyEvent *event) override;
    void mouseDoubleClickEvent(QGraphicsSceneMouseEvent *event) override;
    void mouseMoveEvent(QGraphicsSceneMouseEvent *event) override;
    void mousePressEvent(QGraphicsSceneMouseEvent *event) override;
    void mouseReleaseEvent(QGraphicsSceneMouseEvent *event) override;

private:
    static void copy(const QList<QGraphicsItem *> &items, QDataStream &stream);

    QGraphicsItem *itemAt(const QPointF pos);
    QList<QGraphicsItem *> itemsAt(const QPointF pos);
    QNEConnection *editedConnection() const;
    QNEPort *hoverPort();
    const QVector<QNEConnection *> connections();
    void checkUpdateRequest();
    void cloneDrag(const QPointF mousePos);
    void contextMenu(const QPoint screenPos);
    void cut(const QList<QGraphicsItem *> &items, QDataStream &stream);
    void deleteEditedConnection();
    void detachConnection(QNEInputPort *endPort);
    void drawBackground(QPainter *painter, const QRectF &rect) override;
    void handleHoverPort();
    void makeConnection(QNEConnection *connection);
    void paste(QDataStream &stream);
    void releaseHoverPort();
    void resizeScene();
    void rotate(const int angle);
    void setDots(const QPen &dots);
    void setEditedConnection(QNEConnection *connection);
    void setHoverPort(QNEPort *port);
    void startNewConnection(QNEInputPort *endPort);
    void startNewConnection(QNEOutputPort *startPort);
    void startSelectionRect();

    GraphicsView *m_view = nullptr;
    QAction *m_redoAction;
    QAction *m_undoAction;
    QElapsedTimer m_timer;
    QGraphicsRectItem m_selectionRect;
    QList<GraphicElement *> m_movedElements;
    QList<QPointF> m_oldPositions;
    QPen m_dots;
    QPointF m_mousePos;
    QPointF m_selectionStartPoint;
    QUndoStack m_undoStack;
    Simulation m_simulation;
    bool m_autosaveRequired = false;
    bool m_draggingElement = false;
    bool m_markingSelectionBox = false;
    bool m_showGates = true;
    bool m_showWires = true;
    int m_editedConnectionId = 0;
    int m_hoverPortElmId = 0;
    int m_hoverPortNumber = 0;
};<|MERGE_RESOLUTION|>--- conflicted
+++ resolved
@@ -57,15 +57,10 @@
     void updateTheme();
 
     // Element shortcuts
-<<<<<<< HEAD
     void prevMainPropShortcut();
     void nextMainPropShortcut();
     void prevSecndPropShortcut();
     void nextSecndPropShortcut();
-=======
-    void addInputPort();
-    void addOutputPort();
->>>>>>> a888d70e
     void nextElm();
     void prevElm();
     void removeInputPort();
