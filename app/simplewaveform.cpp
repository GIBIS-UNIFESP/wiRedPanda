--- conflicted
+++ resolved
@@ -41,12 +41,7 @@
   }
 };
 
-<<<<<<< HEAD
 SimpleWaveform::SimpleWaveform( Editor *editor, QWidget *parent ) : QDialog( parent ), ui( new Ui::SimpleWaveform ), editor( editor ) {
-=======
-SimpleWaveform::SimpleWaveform( Editor *editor, QWidget *parent ) : QDialog( parent ), ui( new Ui::SimpleWaveform ),
-  editor( editor ) {
->>>>>>> e22bc3f6
   ui->setupUi( this );
   resize( 800, 500 );
   chart.legend( )->setAlignment( Qt::AlignLeft );
@@ -74,41 +69,7 @@
   delete ui;
 }
 
-<<<<<<< HEAD
-void SimpleWaveform::sortElements( QVector< GraphicElement* > &elements,
-                                   QVector< GraphicElement* > &inputs,
-                                   QVector< GraphicElement* > &outputs,
-                                   SortingMode sorting ) {
-  elements = ElementMapping::sortGraphicElements( elements );
-  for( GraphicElement *elm : elements ) {
-    if( elm && ( elm->type( ) == GraphicElement::Type ) ) {
-      switch( elm->elementType( ) ) {
-          case ElementType::BUTTON :
-          case ElementType::SWITCH :
-          case ElementType::CLOCK : {
-            inputs.append( elm );
-            break;
-          }
-          case ElementType::DISPLAY:
-          case ElementType::DISPLAY14:
-          case ElementType::LED: {
-            outputs.append( elm );
-            break;
-          }
-          default:
-          break;
-      }
-    }
-  }
-  if( sorting == SortingMode::POSITION ) {
-    std::stable_sort( inputs.begin( ), inputs.end( ), [] ( GraphicElement *elm1, GraphicElement *elm2 ) {
-        return( elm1->pos( ).ry( ) < elm2->pos( ).ry( ) );
-    } );
-    std::stable_sort( outputs.begin( ), outputs.end( ), [] ( GraphicElement *elm1, GraphicElement *elm2 ) {
-        return( elm1->pos( ).ry( ) < elm2->pos( ).ry( ) );
-=======
-void SimpleWaveform::sortElements( QVector< GraphicElement* > &elements, QVector< GraphicElement* > &inputs,
-                                   QVector< GraphicElement* > &outputs, SortingKind sorting ) {
+void SimpleWaveform::sortElements( QVector< GraphicElement* > &elements, QVector< GraphicElement* > &inputs, QVector< GraphicElement* > &outputs, SortingMode sorting ) {
   elements = ElementMapping::sortGraphicElements( elements );
   for( GraphicElement *elm : elements ) {
     if( elm && ( elm->type( ) == GraphicElement::Type ) ) {
@@ -120,26 +81,12 @@
       }
     }
   }
-  std::stable_sort( inputs.begin( ), inputs.end( ), [ ]( GraphicElement *elm1, GraphicElement *elm2 ) {
-    return( elm1->pos( ).ry( ) < elm2->pos( ).ry( ) );
-  } );
-  std::stable_sort( outputs.begin( ), outputs.end( ), [ ]( GraphicElement *elm1, GraphicElement *elm2 ) {
-    return( elm1->pos( ).ry( ) < elm2->pos( ).ry( ) );
-  } );
-
-  std::stable_sort( inputs.begin( ), inputs.end( ), [ ]( GraphicElement *elm1, GraphicElement *elm2 ) {
-    return( elm1->pos( ).rx( ) < elm2->pos( ).rx( ) );
-  } );
-  std::stable_sort( outputs.begin( ), outputs.end( ), [ ]( GraphicElement *elm1, GraphicElement *elm2 ) {
-    return( elm1->pos( ).rx( ) < elm2->pos( ).rx( ) );
-  } );
-  if( sorting == SortingKind::INCREASING ) {
-    std::stable_sort( inputs.begin( ), inputs.end( ),
-                      [ ]( GraphicElement *elm1, GraphicElement*
-                           elm2 ) {
-      return( QString::compare( elm1->getLabel( ).toUtf8( ), elm2->getLabel( ).toUtf8( ),
-                                Qt::CaseInsensitive ) <= 0 );
->>>>>>> e22bc3f6
+  if( sorting == SortingMode::POSITION ) {
+    std::stable_sort( inputs.begin( ), inputs.end( ), [] ( GraphicElement *elm1, GraphicElement *elm2 ) {
+        return( elm1->pos( ).ry( ) < elm2->pos( ).ry( ) );
+    } );
+    std::stable_sort( outputs.begin( ), outputs.end( ), [] ( GraphicElement *elm1, GraphicElement *elm2 ) {
+        return( elm1->pos( ).ry( ) < elm2->pos( ).ry( ) );
     } );
     std::stable_sort( inputs.begin( ), inputs.end( ), [] ( GraphicElement *elm1, GraphicElement *elm2 ) {
         return( elm1->pos( ).rx( ) < elm2->pos( ).rx( ) );
@@ -171,14 +118,8 @@
   QVector< GraphicElement* > inputs;
   QVector< GraphicElement* > outputs;
 
-<<<<<<< HEAD
   // Sorting elements according to the radion option. All elements initially in elements vector. Then, inputs and outputs are extracted from it.
   sortElements( elements, inputs, outputs, SortingMode::INCREASING );
-=======
-  // Sorting elements according to the radion option. All elements initially in elements vector. Then, inputs and
-  // outputs are extracted and sorted from it.
-  sortElements( elements, inputs, outputs, SortingKind::POSITION );
->>>>>>> e22bc3f6
   if( elements.isEmpty( ) || inputs.isEmpty( ) || outputs.isEmpty( ) ) {
     return( false );
   }
@@ -203,12 +144,7 @@
   // Creating results vector containing the output resulting values.
   QVector< QVector< uchar > > results( outputCount, QVector< uchar >( num_iter ) );
   for( int itr = 0; itr < num_iter; ++itr ) {
-<<<<<<< HEAD
-    // For each iteration, set a distinct value for the inputs. The value to be set corresponds to the bits from the number of the current iteration.
-=======
-    // For each iteration, set a distinct value for the inputs. The value is the bit values corresponding to the number
-    // of current iteration.
->>>>>>> e22bc3f6
+    // For each iteration, set a distinct value for the inputs. The set value corresponds to the bits from the number of the current iteration.
     std::bitset< std::numeric_limits< unsigned int >::digits > bs( itr );
     for( int in = 0; in < inputs.size( ); ++in ) {
       uchar val = bs[ in ];
@@ -296,15 +232,8 @@
   QVector< GraphicElement* > elements = editor->getScene( )->getElements( );
   QVector< GraphicElement* > inputs;
   QVector< GraphicElement* > outputs;
-<<<<<<< HEAD
   // Sorting elements according to the radion option. All elements initially in elements vector. Then, inputs and outputs are extracted from it.
   sortElements( elements, inputs, outputs, sortingMode );
-=======
-
-  // Sorting elements according to the radion option. All elements initially in elements vector. Then, inputs and
-  // outputs are extracted and sorted from it.
-  sortElements( elements, inputs, outputs, sortingKind );
->>>>>>> e22bc3f6
   if( elements.isEmpty( ) ) {
     QMessageBox::warning( parentWidget( ), tr( "Error" ), tr( "Could not find any port for the simulation" ) );
     return;
@@ -323,16 +252,8 @@
   }
   QVector< QLineSeries* > in_series;
   QVector< QLineSeries* > out_series;
-<<<<<<< HEAD
   // Getting initial value from inputs and writing them to oldvalues. Used to save current state of inputs and restore it after simulation.
   // Also getting the name of the inputs. If no label is given, the element type is used as a name. Bug here? What if there are 2 inputs without name or two identical labels?
-=======
-
-  // Getting initial value from inputs and writing them to oldvalues. Used to save current state of inputs and restore
-  // it after simulation.
-  // Also getting the name of the inputs. If no label is given, the element type is used as a name. Bug here? What if
-  // there are 2 inputs without name or two identical labels?
->>>>>>> e22bc3f6
   QVector< char > oldValues( inputs.size( ) );
   for( int in = 0; in < inputs.size( ); ++in ) {
     in_series.append( new QLineSeries( this ) );
