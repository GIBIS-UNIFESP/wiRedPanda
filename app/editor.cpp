--- conflicted
+++ resolved
@@ -871,15 +871,12 @@
     double version = SerializationFunctions::loadVersion(ds);
     qDebug() << "Version: " << version;
     QString dolphinFilename(SerializationFunctions::loadDolphinFilename(ds, version));
-<<<<<<< HEAD
-    m_mainWindow->setDolphinFilename(dolphinFilename);
-    qDebug() << "Dolphin name: " << QString::fromStdString(dolphinFilename.toStdString());
-=======
+
     if (m_mainWindow) {
         m_mainWindow->setDolphinFilename(dolphinFilename);
     }
-    COMMENT("Dolphin name: " << dolphinFilename.toStdString(), 0);
->>>>>>> 34f051c7
+    qDebug() << "Dolphin name: " << QString::fromStdString(dolphinFilename.toStdString());
+
     QRectF rect(SerializationFunctions::loadRect(ds, version));
     qDebug() << "Header Ok. Version: " << version;
     QList<QGraphicsItem *> items = SerializationFunctions::deserialize(ds, version, GlobalProperties::currentFile);
