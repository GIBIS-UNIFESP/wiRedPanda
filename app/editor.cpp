// Copyright 2015 - 2021, GIBIS-Unifesp and the wiRedPanda contributors
// SPDX-License-Identifier: GPL-3.0-or-later

#include "editor.h"
#include "buzzer.h"
#include "commands.h"
#include "globalproperties.h"
#include "graphicelement.h"
#include "ic.h"
#include "icnotfoundexception.h"
#include "input.h"
#include "mainwindow.h"
#include "nodes/qneconnection.h"
#include "serializationfunctions.h"
#include "thememanager.h"

#include <QApplication>
#include <QClipboard>
#include <QDebug>
#include <QDrag>
#include <QFileDialog>
#include <QGraphicsItem>
#include <QGraphicsSceneDragDropEvent>
#include <QGraphicsSceneMouseEvent>
#include <QGraphicsView>
#include <QKeyEvent>
#include <QLabel>
#include <QMenu>
#include <QMessageBox>
#include <QMimeData>
#include <QSettings>
#include <QtMath>
#include <iostream>

Editor *Editor::globalEditor = nullptr;

Editor::Editor(QObject *parent)
    : QObject(parent)
    , scene(nullptr)
{
    if (!globalEditor) {
        globalEditor = this;
    }
    mainWindow = qobject_cast<MainWindow *>(parent);
    markingSelectionIC = false;
    _editedConn_id = 0;
    undoStack = new QUndoStack(this);
    scene = new Scene(this);

    icManager = new ICManager(mainWindow, this);

    install(scene);
    draggingElement = false;
    clear();
    timer.start();
    mShowWires = true;
    mShowGates = true;
    connect(this, &Editor::circuitHasChanged, simulationController, &SimulationController::reSortElms);
    connect(icManager, &ICManager::updatedIC, this, &Editor::redoSimulationController);
}

Editor::~Editor() = default;

//! CARMESIM
//#ifdef Q_OS_WIN
//#include <windows.h> // for Sleep
//#endif
// void _sleep(int ms)
//{
//    if (ms <= 0) { return; }

//#ifdef Q_OS_WIN
//    Sleep(uint(ms));
//#else
//    struct timespec ts = { ms / 1000, (ms % 1000) * 1000 * 1000 };
//    nanosleep(&ts, NULL);
//#endif
//}

void Editor::updateTheme()
{
    COMMENT("Update theme.", 0);
    if (ThemeManager::globalMngr) {
        const ThemeAttrs attrs = ThemeManager::globalMngr->getAttrs();
        if (!scene) {
            //! scene could be NULL here
            return;
        }
        scene->setBackgroundBrush(attrs.scene_bgBrush);
        scene->setDots(QPen(attrs.scene_bgDots));
        selectionRect->setBrush(QBrush(attrs.selectionBrush));
        selectionRect->setPen(QPen(attrs.selectionPen, 1, Qt::SolidLine));
        auto const scene_elements = scene->getElements();
        for (GraphicElement *elm : scene_elements) {
            elm->updateTheme();
        }
        auto const scene_connections = scene->getConnections();
        for (QNEConnection *conn : scene_connections) {
            conn->updateTheme();
        }
    }
    COMMENT("Finished updating theme. ", 0);
}

void Editor::mute(bool _mute)
{
    auto const scene_elems = scene->getElements();
    for (GraphicElement *elm : scene_elems) {
        auto *bz = dynamic_cast<Buzzer *>(elm);
        if (bz) {
            bz->mute(_mute);
        }
    }
}

void Editor::install(Scene *s)
{
    s->installEventFilter(this);
    simulationController = new SimulationController(s);
    simulationController->start();
    clear();
}

QNEConnection *Editor::getEditedConn() const
{
    return dynamic_cast<QNEConnection *>(ElementFactory::getItemById(_editedConn_id));
}

void Editor::setEditedConn(QNEConnection *editedConn)
{
    if (editedConn) {
        editedConn->setFocus();
        _editedConn_id = editedConn->id();
    } else {
        _editedConn_id = 0;
    }
}

void Editor::buildSelectionRect()
{
    COMMENT("Build Selection Rect.", 0);
    selectionRect = new QGraphicsRectItem();
    selectionRect->setFlag(QGraphicsItem::ItemIsSelectable, false);
    if (scene) {
        scene->addItem(selectionRect);
    }
    COMMENT("Finished building rect.", 0);
}

void Editor::clear()
{
    COMMENT("Clearing editor.", 0);
    //  fprintf(stderr, "Clearing editor\n");
    simulationController->stop();
    simulationController->clear();
    icManager->clear();
    ElementFactory::instance->clear();
    undoStack->clear();
    if (scene) {
        scene->clear();
    }
    COMMENT("Building rect.", 0);
    buildSelectionRect();
    if (scene) {
        auto const scene_views = scene->views();
        if (!scene_views.isEmpty()) {
            scene->setSceneRect(scene_views.front()->rect());
        }
    }
    COMMENT("Updating theme.", 0);
    updateTheme();
    simulationController->start();
    COMMENT("Emitting circuitHasChanged.", 0);
    emit circuitHasChanged();
    COMMENT("Finished clear.", 0);
}

//! CARMESIM: reset scene upon deletion in order to avoid SIGSEGV
void Editor::deleteAction()
{
    const QList<QGraphicsItem *> &items = scene->selectedItems();
    scene->clearSelection();
    if (!items.isEmpty()) {
        receiveCommand(new DeleteItemsCommand(items, this));
        redoSimulationController();
    }
}

void Editor::redoSimulationController()
{
    //! Guarantees that the simulation keeps running, if it was running upon the
    //! element deletion.
    bool simulationWasRunning = simulationController->isRunning();
    //! Clear the simulation controller.
    //! This is needed to avoid a SIGSEGV caused by lack of synch. between an element's graphics code and logical code,
    //! that is, its sprite could get deleted but its logical implementation not know about it.
    //! Also, it is required whenever the contents of a box is updated.
    simulationController->clear();
    if (simulationWasRunning) {
        getSimulationController()->start();
    }
}

void Editor::showWires(bool checked)
{
    mShowWires = checked;
    auto const scene_items = scene->items();
    for (QGraphicsItem *item : scene_items) {
        auto *elm = qgraphicsitem_cast<GraphicElement *>(item);
        if ((item->type() == QNEConnection::Type)) {
            item->setVisible(checked);
        } else if ((item->type() == GraphicElement::Type) && elm) {
            if (elm->elementType() == ElementType::NODE) {
                elm->setVisible(checked);
            } else {
                auto const elm_inputs = elm->inputs();
                for (QNEPort *in : elm_inputs) {
                    in->setVisible(checked);
                }
                auto const elm_outputs = elm->outputs();
                for (QNEPort *out : elm_outputs) {
                    out->setVisible(checked);
                }
            }
        }
    }
}

void Editor::showGates(bool checked)
{
    mShowGates = checked;
    auto const scene_items = scene->items();
    for (QGraphicsItem *item : scene_items) {
        auto *elm = qgraphicsitem_cast<GraphicElement *>(item);
        if ((item->type() == GraphicElement::Type) && elm) {
            if ((elm->elementGroup() != ElementGroup::INPUT) && (elm->elementGroup() != ElementGroup::OUTPUT)) {
                item->setVisible(checked);
            }
        }
    }
}

void Editor::rotate(bool rotateRight)
{
    double angle = 90.0;
    if (!rotateRight) {
        angle = -angle;
    }
    QList<QGraphicsItem *> list = scene->selectedItems();
    QList<GraphicElement *> elms;
    for (QGraphicsItem *item : qAsConst(list)) {
        auto *elm = qgraphicsitem_cast<GraphicElement *>(item);
        if (elm && (elm->type() == GraphicElement::Type)) {
            elms.append(elm);
        }
    }
    if ((elms.size() > 1) || ((elms.size() == 1) && elms.front()->rotatable())) {
        receiveCommand(new RotateCommand(elms, angle));
    }
}

void Editor::flipH()
{
    QList<QGraphicsItem *> list = scene->selectedItems();
    QList<GraphicElement *> elms;
    for (QGraphicsItem *item : qAsConst(list)) {
        auto *elm = qgraphicsitem_cast<GraphicElement *>(item);
        if (elm && (elm->type() == GraphicElement::Type)) {
            elms.append(elm);
        }
    }
    if ((elms.size() > 1) || ((elms.size() == 1))) {
        receiveCommand(new FlipCommand(elms, 0));
    }
}

void Editor::flipV()
{
    QList<QGraphicsItem *> list = scene->selectedItems();
    QList<GraphicElement *> elms;
    for (QGraphicsItem *item : qAsConst(list)) {
        auto *elm = qgraphicsitem_cast<GraphicElement *>(item);
        if (elm && (elm->type() == GraphicElement::Type)) {
            elms.append(elm);
        }
    }
    if ((elms.size() > 1) || ((elms.size() == 1))) {
        receiveCommand(new FlipCommand(elms, 1));
    }
}

QList<QGraphicsItem *> Editor::itemsAt(QPointF pos)
{
    QRectF rect(pos - QPointF(4, 4), QSize(9, 9));
    return scene->items(rect.normalized());
}

QGraphicsItem *Editor::itemAt(QPointF pos)
{
    QList<QGraphicsItem *> items = scene->items(pos);
    items.append(itemsAt(pos));
    for (QGraphicsItem *item : qAsConst(items)) {
        if (item->type() == QNEPort::Type) {
            return item;
        }
    }
    for (QGraphicsItem *item : qAsConst(items)) {
        if (item->type() > QGraphicsItem::UserType) {
            return item;
        }
    }
    return nullptr;
}

ElementEditor *Editor::getElementEditor() const
{
    return _elementEditor;
}

QPointF Editor::getMousePos() const
{
    return mousePos;
}

SimulationController *Editor::getSimulationController() const
{
    return simulationController;
}

void Editor::addItem(QGraphicsItem *item)
{
    scene->addItem(item);
}

void Editor::deleteEditedConn()
{
    QNEConnection *editedConn = getEditedConn();
    if (editedConn) {
        scene->removeItem(editedConn);
        delete editedConn;
    }
    setEditedConn(nullptr);
}

void Editor::startNewConnection(QNEOutputPort *startPort)
{
    QNEConnection *editedConn = ElementFactory::buildConnection();
    editedConn->setStart(startPort);
    editedConn->setEndPos(mousePos);
    addItem(editedConn);
    setEditedConn(editedConn);
    editedConn->updatePath();
}

void Editor::startNewConnection(QNEInputPort *endPort)
{
    QNEConnection *editedConn = ElementFactory::buildConnection();
    editedConn->setEnd(endPort);
    editedConn->setStartPos(mousePos);
    addItem(editedConn);
    setEditedConn(editedConn);
    editedConn->updatePath();
}

void Editor::detachConnection(QNEInputPort *endPort)
{
    QNEConnection *editedConn = endPort->connections().last();
    QNEOutputPort *startPort = editedConn->start();
    if (startPort) {
        receiveCommand(new DeleteItemsCommand(editedConn, this));
        startNewConnection(startPort);
    }
}

void Editor::startSelectionRect()
{
    selectionStartPoint = mousePos;
    markingSelectionIC = true;
    selectionRect->setRect(QRectF(selectionStartPoint, selectionStartPoint));
    selectionRect->show();
    selectionRect->update();
}

bool Editor::mousePressEvt(QGraphicsSceneMouseEvent *mouseEvt)
{
    QGraphicsItem *item = itemAt(mousePos);
    if (item && (item->type() == QNEPort::Type)) {
        /* When the mouse pressed over an connected input port, the line
         * is disconnected and can be connected in an other port. */
        auto *pressedPort = qgraphicsitem_cast<QNEPort *>(item);
        QNEConnection *editedConn = getEditedConn();
        if (editedConn) {
            makeConnection(editedConn);
        } else {
            if (pressedPort->isOutput()) {
                auto *startPort = dynamic_cast<QNEOutputPort *>(pressedPort);
                if (startPort) {
                    startNewConnection(startPort);
                }
            } else {
                auto *endPort = dynamic_cast<QNEInputPort *>(pressedPort);
                if (endPort) {
                    if (endPort->connections().size() > 0) {
                        detachConnection(endPort);
                    } else {
                        startNewConnection(endPort);
                    }
                }
            }
        }
        return true;
    }
    if (getEditedConn()) {
        deleteEditedConn();
    } else if (!item && (mouseEvt->button() == Qt::LeftButton)) {
        /* Mouse pressed over board (Selection box). */
        startSelectionRect();
    }

    return false;
}

void Editor::resizeScene()
{
    QVector<GraphicElement *> elms = scene->getElements();
    if (!elms.isEmpty()) {
        QRectF rect = scene->sceneRect();
        for (GraphicElement *elm : qAsConst(elms)) {
            QRectF itemRect = elm->boundingRect().translated(elm->pos());
            rect = rect.united(itemRect.adjusted(-10, -10, 10, 10));
        }
        scene->setSceneRect(rect);
    }
    QGraphicsItem *item = itemAt(mousePos);
    if (item && (timer.elapsed() > 100) && draggingElement) {
        if (!scene->views().isEmpty()) {
            auto const scene_views = scene->views();
            QGraphicsView *view = scene_views.front();
            view->ensureVisible(QRectF(mousePos - QPointF(4, 4), QSize(9, 9)).normalized());
        }
        timer.restart();
    }
}

bool Editor::mouseMoveEvt(QGraphicsSceneMouseEvent *mouseEvt)
{
    Q_UNUSED(mouseEvt)
    QNEConnection *editedConn = getEditedConn();
    if (editedConn) {
        /* If a connection is being created, the ending coordinate follows the mouse position. */
        if (editedConn->start()) {
            editedConn->setEndPos(mousePos);
            editedConn->updatePath();
        } else if (editedConn->end()) {
            editedConn->setStartPos(mousePos);
            editedConn->updatePath();
        } else {
            deleteEditedConn();
        }
        return true;
    }
    if (markingSelectionIC) {
        /* If is marking the selectionBox, the last coordinate follows the mouse position. */
        QRectF rect = QRectF(selectionStartPoint, mousePos).normalized();
        selectionRect->setRect(rect);
        QPainterPath selectionBox;
        selectionBox.addRect(rect);
        scene->setSelectionArea(selectionBox);
    } else if (!markingSelectionIC) {
        /* Else, the selectionRect is hidden. */
        selectionRect->hide();
    }
    return false;
}

void Editor::makeConnection(QNEConnection *editedConn)
{
    auto *port = dynamic_cast<QNEPort *>(itemAt(mousePos));
    if (port && editedConn) {
        /* The mouse is released over a QNEPort. */
        QNEOutputPort *startPort = nullptr;
        QNEInputPort *endPort = nullptr;
        if (editedConn->start() != nullptr) {
            startPort = editedConn->start();
            endPort = dynamic_cast<QNEInputPort *>(port);
        } else if (editedConn->end() != nullptr) {
            startPort = dynamic_cast<QNEOutputPort *>(port);
            endPort = editedConn->end();
        }
        if (!startPort || !endPort) {
            return;
        }
        /* Verifying if the connection is valid. */
        if ((startPort->graphicElement() != endPort->graphicElement()) && !startPort->isConnected(endPort)) {
            /* Making connection. */
            editedConn->setStart(startPort);
            editedConn->setEnd(endPort);
            receiveCommand(new AddItemsCommand(editedConn, this));
            setEditedConn(nullptr);
        } else {
            deleteEditedConn();
        }
    }
}

bool Editor::mouseReleaseEvt(QGraphicsSceneMouseEvent *mouseEvt)
{
    if (!mouseEvt) {
        return false;
    }
    /* When mouse is released the selection rect is hidden. */
    selectionRect->hide();
    markingSelectionIC = false;
    if (QApplication::overrideCursor()) {
        QApplication::setOverrideCursor(Qt::ArrowCursor);
    }
    QNEConnection *editedConn = getEditedConn();
    if (editedConn && !(mouseEvt->buttons() & Qt::LeftButton)) {
        /* A connection is being created, and left button was released. */
        makeConnection(editedConn);
        return true;
    }
    return false;
}

void Editor::handleHoverPort()
{
    auto *port = dynamic_cast<QNEPort *>(itemAt(mousePos));
    QNEPort *hoverPort = getHoverPort();
    if (hoverPort && (port != hoverPort)) {
        releaseHoverPort();
    }
    if (port && (port->type() == QNEPort::Type)) {
        QNEConnection *editedConn = getEditedConn();
        releaseHoverPort();
        setHoverPort(port);
        if (editedConn && editedConn->start() && (editedConn->start()->isOutput() == port->isOutput())) {
            QApplication::setOverrideCursor(QCursor(Qt::ForbiddenCursor));
        }
    }
}

void Editor::releaseHoverPort()
{
    QNEPort *hoverPort = getHoverPort();
    if (hoverPort) {
        hoverPort->hoverLeave();
        setHoverPort(nullptr);
        QApplication::setOverrideCursor(QCursor());
    }
}

void Editor::setHoverPort(QNEPort *port)
{
    if (port) {
        GraphicElement *hoverElm = port->graphicElement();
        port->hoverEnter();
        if (hoverElm && ElementFactory::contains(hoverElm->id())) {
            _hoverPortElm_id = hoverElm->id();
            for (int i = 0; i < (hoverElm->inputSize() + hoverElm->outputSize()); ++i) {
                if (i < hoverElm->inputSize()) {
                    if (port == hoverElm->input(i)) {
                        _hoverPort_nbr = i;
                    }
                } else if (port == hoverElm->output(i - hoverElm->inputSize())) {
                    _hoverPort_nbr = i;
                }
            }
        }
    } else {
        _hoverPortElm_id = 0;
        _hoverPort_nbr = 0;
    }
}

QNEPort *Editor::getHoverPort()
{
    auto *hoverElm = dynamic_cast<GraphicElement *>(ElementFactory::getItemById(_hoverPortElm_id));
    QNEPort *hoverPort = nullptr;
    if (hoverElm) {
        if (_hoverPort_nbr < hoverElm->inputSize()) {
            hoverPort = hoverElm->input(_hoverPort_nbr);
        } else if (((_hoverPort_nbr - hoverElm->inputSize()) < hoverElm->outputSize())) {
            hoverPort = hoverElm->output(_hoverPort_nbr - hoverElm->inputSize());
        }
    }
    if (!hoverPort) {
        setHoverPort(nullptr);
    }
    return hoverPort;
}

bool Editor::dropEvt(QGraphicsSceneDragDropEvent *dde)
{
    /* Verify if mimetype is compatible. */
    if (dde->mimeData()->hasFormat("application/x-dnditemdata")) {
        /* Extracting mimedata from drop event. */
        QByteArray itemData = dde->mimeData()->data("application/x-dnditemdata");
        QDataStream dataStream(&itemData, QIODevice::ReadOnly);
        QPointF offset;
        QString label_auxData;
        qint32 type;
        dataStream >> offset >> type >> label_auxData;
        QPointF pos = dde->scenePos() - offset;
        dde->accept();

        GraphicElement *elm = ElementFactory::buildElement(static_cast<ElementType>(type));
        /* If element type is unknown, a default element is created with the pixmap received from mimedata */
        if (!elm) {
            return false;
        }
        if (elm->elementType() == ElementType::IC) {
            try {
                IC *box = dynamic_cast<IC *>(elm);
                if (box) {
                    QString fname = label_auxData;
                    if (!icManager->loadIC(box, fname, GlobalProperties::currentFile)) {
                        return false;
                    }
                }
            } catch (std::runtime_error &err) {
                QMessageBox::warning(mainWindow, tr("Error"), QString::fromStdString(err.what()));
                return false;
            }
        }
        int wdtOffset = (64 - elm->boundingRect().width()) / 2;
        if (wdtOffset > 0) {
            pos = pos + QPointF(wdtOffset, wdtOffset);
        }
        /*
         * TODO: Rotate all element icons, remake the port position logic, and remove the code below.
         * Rotating element in 90 degrees.
         */
        if (elm->rotatable() && (elm->elementType() != ElementType::NODE)) {
            elm->setRotation(90);
        }
        /* Adding the element to the scene. */
        receiveCommand(new AddItemsCommand(elm, this));
        /* Cleaning the selection. */
        scene->clearSelection();
        /* Setting created element as selected. */
        elm->setSelected(true);
        /* Adjusting the position of the element. */
        elm->setPos(pos);

        return true;
    }
    if (dde->mimeData()->hasFormat("application/ctrlDragData")) {
        QByteArray itemData = dde->mimeData()->data("application/ctrlDragData");
        QDataStream ds(&itemData, QIODevice::ReadOnly);
        QPointF offset;
        ds >> offset;
        offset = dde->scenePos() - offset;
        dde->accept();
        QPointF ctr;
        ds >> ctr;
        double version = GlobalProperties::version;
        QList<QGraphicsItem *> itemList = SerializationFunctions::deserialize(ds, version, GlobalProperties::currentFile);
        receiveCommand(new AddItemsCommand(itemList, this));
        scene->clearSelection();
        for (QGraphicsItem *item : qAsConst(itemList)) {
            if (item->type() == GraphicElement::Type) {
                item->setPos((item->pos() + offset));
                item->setSelected(true);
                item->update();
            }
        }
        resizeScene();

        return true;
    }
    return false;
}

bool Editor::dragMoveEvt(QGraphicsSceneDragDropEvent *dde)
{
    /* Accepting drag/drop event of the following mimedata format. */
    if (dde->mimeData()->hasFormat("application/x-dnditemdata")) {
        return true;
    }
    if (dde->mimeData()->hasFormat("application/ctrlDragData")) {
        return true;
    }
    return false;
}

bool Editor::wheelEvt(QWheelEvent *wEvt)
{
    if (wEvt) {
        QPoint numDegrees = wEvt->angleDelta() / 8;
        QPoint numSteps = numDegrees / 15;
        emit scroll(numSteps.x(), numSteps.y());
        wEvt->accept();
        return true;
    }
    return false;
}

void Editor::ctrlDrag(QPointF pos)
{
    COMMENT("Ctrl + Drag action triggered.", 0);
    QVector<GraphicElement *> selectedElms = scene->selectedElements();
    if (!selectedElms.isEmpty()) {
        QRectF rect;
        for (GraphicElement *elm : qAsConst(selectedElms)) {
            rect = rect.united(elm->boundingRect().translated(elm->pos()));
        }
        rect = rect.adjusted(-8, -8, 8, 8);
        QImage image(rect.size().toSize(), QImage::Format_ARGB32);
        image.fill(Qt::transparent);

        QPainter painter(&image);
        painter.setOpacity(0.25);
        scene->render(&painter, image.rect(), rect);

        QByteArray itemData;
        QDataStream dataStream(&itemData, QIODevice::WriteOnly);

        QPointF offset = pos - rect.topLeft();
        dataStream << pos;

        copy(scene->selectedItems(), dataStream);

        auto *mimeData = new QMimeData;
        mimeData->setData("application/ctrlDragData", itemData);

        auto *drag = new QDrag(this);
        drag->setMimeData(mimeData);
        drag->setPixmap(QPixmap::fromImage(image));
        drag->setHotSpot(offset.toPoint());
        drag->exec(Qt::CopyAction, Qt::CopyAction);
    }
}

QUndoStack *Editor::getUndoStack() const
{
    return undoStack;
}

Scene *Editor::getScene() const
{
    return scene;
}

void Editor::cut(const QList<QGraphicsItem *> &items, QDataStream &ds)
{
    copy(items, ds);
    deleteAction();
}

void Editor::copy(const QList<QGraphicsItem *> &items, QDataStream &ds)
{
    QPointF center(static_cast<qreal>(0.0f), static_cast<qreal>(0.0f));
    float elm = 0;
    for (QGraphicsItem *item : items) {
        if (item->type() == GraphicElement::Type) {
            center += item->pos();
            elm++;
        }
    }
    ds << center / static_cast<qreal>(elm);
    SerializationFunctions::serialize(scene->selectedItems(), ds);
}

void Editor::paste(QDataStream &ds)
{
    scene->clearSelection();
    QPointF ctr;
    ds >> ctr;
    QPointF offset = mousePos - ctr - QPointF(static_cast<qreal>(32.0f), static_cast<qreal>(32.0f));
    double version = GlobalProperties::version;
    QList<QGraphicsItem *> itemList = SerializationFunctions::deserialize(ds, version, GlobalProperties::currentFile);
    receiveCommand(new AddItemsCommand(itemList, this));
    for (QGraphicsItem *item : qAsConst(itemList)) {
        if (item->type() == GraphicElement::Type) {
            item->setPos((item->pos() + offset));
            item->update();
            item->setSelected(true);
            // If input or output, set label
            // Parei aqui...
            //      if( ( item->elementGroup( ) == ElementGroup::INPUT ) || ( item->elementGroup( ) == ElementGroup::OUTPUT ) ) {
            //      }
        }
    }
    resizeScene();
}

void Editor::selectAll()
{
    auto const scene_items = scene->items();
    for (QGraphicsItem *item : scene_items) {
        item->setSelected(true);
    }
}

bool Editor::saveLocalIC(IC *ic, QString newICPath)
{
    try {
        if (ic) {
            COMMENT("Getting new paths for the ics.", 0)
            QString fname = ic->getFile();
            COMMENT("IC file name: " << fname.toStdString(), 0);
            auto icPrototype = icManager->getPrototype(fname);
            QString newFilePath = newICPath + "/boxes/" + QFileInfo(fname).fileName();
            COMMENT("newFilePath: " << newFilePath.toStdString(), 0);
            QFile fl(newFilePath);
            if (!fl.exists()) {
                COMMENT("Copying file to local dir. File does not exist yet.", 0);
                QFile::copy(fname, newFilePath);
                if (icPrototype->updateLocalIC(newFilePath, newICPath)) {
                    if (!ic->setFile(newFilePath)) {
                        std::cerr << "Error changing boxes name." << std::endl;
                        return false;
                    }
                } else {
                    std::cerr << "Error while saving boxes at the editor." << std::endl;
                    return false;
                }
            } else {
                if (!ic->setFile(newFilePath)) {
                    std::cerr << "Error changing boxes name." << std::endl;
                    return false;
                }
            }
        }
        return true;
    } catch (std::runtime_error &err) {
        QMessageBox::warning(mainWindow, tr("Error"), QString::fromStdString(err.what()));
        return false;
    }
}

bool Editor::saveLocal(QString newPath)
{
    if (!scene) {
        return true;
    }
    auto const scene_elements = scene->getElements();
    COMMENT("new path: " << newPath.toStdString(), 0);
    for (GraphicElement *elm : scene_elements) {
        elm->updateSkinsPath(newPath + "/skins/");
        if (elm->elementType() == ElementType::IC) {
            if (!saveLocalIC(dynamic_cast<IC *>(elm), newPath)) {
                return false;
            }
        }
    }
    return true;
}

void Editor::save(QDataStream &ds, const QString &dolphinFilename)
{
    ds << QApplication::applicationName() + " " + QString::number(GlobalProperties::version);
    ds << dolphinFilename;
    ds << scene->sceneRect();
    SerializationFunctions::serialize(scene->items(), ds);
}

void Editor::load(QDataStream &ds)
{
    COMMENT("Loading file.", 0);
    clear();
    COMMENT("Clear!", 0);
    simulationController->stop();
    COMMENT("Stoped simulation.", 0);
    double version = SerializationFunctions::loadVersion(ds);
    COMMENT("Version: " << version, 0);
    QString dolphinFilename(SerializationFunctions::loadDolphinFilename(ds, version));
    mainWindow->setDolphinFilename(dolphinFilename);
    COMMENT("Dolphin name: " << dolphinFilename.toStdString(), 0);
    QRectF rect(SerializationFunctions::loadRect(ds, version));
    COMMENT("Header Ok. Version: " << version, 0);
    QList<QGraphicsItem *> items = SerializationFunctions::deserialize(ds, version, GlobalProperties::currentFile);
    COMMENT("Finished loading items.", 0);
    if (scene) {
        for (QGraphicsItem *item : qAsConst(items)) {
            scene->addItem(item);
        }
        scene->setSceneRect(scene->itemsBoundingRect());
        if (!scene->views().empty()) {
            auto const scene_views = scene->views();
            QGraphicsView *view = scene_views.first();
            rect = rect.united(view->rect());
            rect.moveCenter(QPointF(0, 0));
            scene->setSceneRect(scene->sceneRect().united(rect));
            view->centerOn(scene->itemsBoundingRect().center());
        }
    }
    // SerializationFunctions::load( ds, GlobalProperties::currentFile, scene );
    simulationController->start();
    if (scene) {
        scene->clearSelection();
    }
<<<<<<< HEAD
  }
  simulationController->start( );
  scene->clearSelection( );
  COMMENT( "Emiting circuit has changed.", 0 );
  emit circuitHasChanged( );
  COMMENT( "Finished loading file.", 0 );
=======
    COMMENT("Emiting circuit has changed.", 0);
    emit circuitHasChanged();
    COMMENT("Finished loading file.", 0);
>>>>>>> b0a0f073
}

void Editor::setElementEditor(ElementEditor *value)
{
    _elementEditor = value;
    _elementEditor->setScene(scene);
    _elementEditor->setEditor(this);
    connect(_elementEditor, &ElementEditor::sendCommand, this, &Editor::receiveCommand);
}

QPointF roundTo(QPointF point, int multiple)
{
    int x = static_cast<int>(point.x());
    int y = static_cast<int>(point.y());
    int nx = multiple * qFloor(x / multiple);
    int ny = multiple * qFloor(y / multiple);
    return QPointF(nx, ny);
}

void Editor::contextMenu(QPoint screenPos)
{
    QGraphicsItem *item = itemAt(mousePos);
    if (item) {
        if (scene->selectedItems().contains(item)) {
            _elementEditor->contextMenu(screenPos);
        } else if ((item->type() == GraphicElement::Type)) {
            scene->clearSelection();
            item->setSelected(true);
            _elementEditor->contextMenu(screenPos);
        }
    } else {
        QMenu menu;
        QAction *pasteAction = menu.addAction(QIcon(QPixmap(":/toolbar/paste.png")), tr("Paste"));
        const QClipboard *clipboard = QApplication::clipboard();
        const QMimeData *mimeData = clipboard->mimeData();
        if (mimeData->hasFormat("wpanda/copydata")) {
            connect(pasteAction, &QAction::triggered, this, &Editor::pasteAction);
        } else {
            pasteAction->setEnabled(false);
        }
        menu.exec(screenPos);
    }
}

void Editor::updateVisibility()
{
    showGates(mShowGates);
    showWires(mShowWires);
}

void Editor::receiveCommand(QUndoCommand *cmd)
{
    undoStack->push(cmd);
}

void Editor::copyAction()
{
    QVector<GraphicElement *> elms = scene->selectedElements();
    if (elms.empty()) {
        QClipboard *clipboard = QApplication::clipboard();
        clipboard->clear();
    } else {
        QClipboard *clipboard = QApplication::clipboard();
        auto *mimeData = new QMimeData;
        QByteArray itemData;
        QDataStream dataStream(&itemData, QIODevice::WriteOnly);
        copy(scene->selectedItems(), dataStream);
        mimeData->setData("wpanda/copydata", itemData);
        clipboard->setMimeData(mimeData);
    }
}

void Editor::cutAction()
{
    QClipboard *clipboard = QApplication::clipboard();
    auto *mimeData = new QMimeData();
    QByteArray itemData;
    QDataStream dataStream(&itemData, QIODevice::WriteOnly);
    cut(scene->selectedItems(), dataStream);
    mimeData->setData("wpanda/copydata", itemData);
    clipboard->setMimeData(mimeData);
}

void Editor::pasteAction()
{
    const QClipboard *clipboard = QApplication::clipboard();
    const QMimeData *mimeData = clipboard->mimeData();
    if (mimeData->hasFormat("wpanda/copydata")) {
        QByteArray itemData = mimeData->data("wpanda/copydata");
        QDataStream dataStream(&itemData, QIODevice::ReadOnly);
        paste(dataStream);
    }
}

bool Editor::eventFilter(QObject *obj, QEvent *evt)
{
    if (!evt) {
        return false;
    }
    if (obj == scene) {
        auto *dde = dynamic_cast<QGraphicsSceneDragDropEvent *>(evt);
        auto *mouseEvt = dynamic_cast<QGraphicsSceneMouseEvent *>(evt);
        auto *wEvt = dynamic_cast<QWheelEvent *>(evt);
        auto *keyEvt = dynamic_cast<QKeyEvent *>(evt);
        if (mouseEvt) {
            mousePos = mouseEvt->scenePos();
            resizeScene();
            handleHoverPort();
            if (mouseEvt->modifiers() & Qt::ShiftModifier) {
                mouseEvt->setModifiers(Qt::ControlModifier);
                return QObject::eventFilter(obj, evt);
            }
        }
        bool ret = false;
        if (mouseEvt && ((evt->type() == QEvent::GraphicsSceneMousePress) || (evt->type() == QEvent::GraphicsSceneMouseDoubleClick))) {
            QGraphicsItem *item = itemAt(mousePos);
            if (item && (mouseEvt->button() == Qt::LeftButton)) {
                if ((mouseEvt->modifiers() & Qt::ControlModifier) && (item->type() == GraphicElement::Type)) {
                    item->setSelected(true);
                    ctrlDrag(mouseEvt->scenePos());
                    return true;
                }
                draggingElement = true;
                /* STARTING MOVING ELEMENT */
                /*        qDebug() << "IN"; */
                QList<QGraphicsItem *> list = scene->selectedItems();
                list.append(itemsAt(mousePos));
                movedElements.clear();
                oldPositions.clear();
                for (QGraphicsItem *it : qAsConst(list)) {
                    auto *elm = qgraphicsitem_cast<GraphicElement *>(it);
                    if (elm) {
                        movedElements.append(elm);
                        oldPositions.append(elm->pos());
                    }
                }
            } else if (mouseEvt->button() == Qt::RightButton) {
                contextMenu(mouseEvt->screenPos());
            }
        }
        if (evt->type() == QEvent::GraphicsSceneMouseRelease) {
            if (draggingElement && (mouseEvt->button() == Qt::LeftButton)) {
                if (!movedElements.empty()) {
                    /*
                     *          if( movedElements.size( ) != oldPositions.size( ) ) {
                     *            throw std::runtime_error( ERRORMSG(tr( "Invalid coordinates." ).toStdString( ) ));
                     *          }
                     *          qDebug() << "OUT";
                     */
                    bool valid = false;
                    for (int elm = 0; elm < movedElements.size(); ++elm) {
                        if (movedElements[elm]->pos() != oldPositions[elm]) {
                            valid = true;
                            break;
                        }
                    }
                    if (valid) {
                        receiveCommand(new MoveCommand(movedElements, oldPositions));
                    }
                }
                draggingElement = false;
                movedElements.clear();
            }
        }
        switch (static_cast<int>(evt->type())) {
        case QEvent::GraphicsSceneMousePress: {
            ret = mousePressEvt(mouseEvt);
            break;
        }
        case QEvent::GraphicsSceneMouseMove: {
            ret = mouseMoveEvt(mouseEvt);
            break;
        }
        case QEvent::GraphicsSceneMouseRelease: {
            ret = mouseReleaseEvt(mouseEvt);
            break;
        }
        case QEvent::GraphicsSceneDrop: {
            ret = dropEvt(dde);
            break;
        }
        case QEvent::GraphicsSceneDragMove:
        case QEvent::GraphicsSceneDragEnter: {
            ret = dragMoveEvt(dde);
            break;
        }
        case QEvent::GraphicsSceneWheel: {
            ret = wheelEvt(wEvt);
            break;
        }
        case QEvent::GraphicsSceneMouseDoubleClick: {
            auto *connection = dynamic_cast<QNEConnection *>(itemAt(mousePos));
            if (connection && (connection->type() == QNEConnection::Type)) {
                /* Mouse pressed over a connection. */
                if (connection) {
                    if (connection->start() && connection->end()) {
                        receiveCommand(new SplitCommand(connection, mousePos, this));
                    }
                }
                evt->accept();
                return true;
            }
            break;
        }
        case QEvent::KeyPress: {
            if (keyEvt && !(keyEvt->modifiers() & Qt::ControlModifier)) {
                auto const scene_elems = scene->getElements();
                for (GraphicElement *elm : scene_elems) {
                    if (elm->hasTrigger() && !elm->getTrigger().isEmpty()) {
                        auto *in = dynamic_cast<Input *>(elm);
                        if (in && elm->getTrigger().matches(keyEvt->key())) {
                            if (elm->elementType() == ElementType::SWITCH) {
                                in->setOn(!in->getOn());
                            } else {
                                in->setOn(true);
                            }
                        }
                    }
                }
            }
            break;
        }
        case QEvent::KeyRelease: {
            if (keyEvt && !(keyEvt->modifiers() & Qt::ControlModifier)) {
                auto const scene_elems = scene->getElements();
                for (GraphicElement *elm : scene_elems) {
                    if (elm->hasTrigger() && !elm->getTrigger().isEmpty()) {
                        auto *in = dynamic_cast<Input *>(elm);
                        if (in && (elm->getTrigger().matches(keyEvt->key()) == QKeySequence::ExactMatch)) {
                            if (elm->elementType() != ElementType::SWITCH) {
                                in->setOn(false);
                            }
                        }
                    }
                }
            }
            break;
        }
        }
        if (ret) {
            return ret;
        }
    }
    return QObject::eventFilter(obj, evt);
}<|MERGE_RESOLUTION|>--- conflicted
+++ resolved
@@ -886,23 +886,13 @@
             view->centerOn(scene->itemsBoundingRect().center());
         }
     }
-    // SerializationFunctions::load( ds, GlobalProperties::currentFile, scene );
     simulationController->start();
     if (scene) {
         scene->clearSelection();
     }
-<<<<<<< HEAD
-  }
-  simulationController->start( );
-  scene->clearSelection( );
-  COMMENT( "Emiting circuit has changed.", 0 );
-  emit circuitHasChanged( );
-  COMMENT( "Finished loading file.", 0 );
-=======
     COMMENT("Emiting circuit has changed.", 0);
     emit circuitHasChanged();
     COMMENT("Finished loading file.", 0);
->>>>>>> b0a0f073
 }
 
 void Editor::setElementEditor(ElementEditor *value)
