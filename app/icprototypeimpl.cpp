// Copyright 2015 - 2022, GIBIS-Unifesp and the WiRedPanda contributors
// SPDX-License-Identifier: GPL-3.0-or-later

#include "icprototypeimpl.h"

#include "common.h"
#include "elementfactory.h"
#include "ic.h"
#include "icmapping.h"
#include "icprototype.h"
#include "qneconnection.h"
#include "qneport.h"
#include "serializationfunctions.h"

#include <QFile>
#include <QFileInfo>

ICPrototypeImpl::~ICPrototypeImpl()
{
    qDeleteAll(m_elements);
}

bool comparePorts(QNEPort *port1, QNEPort *port2)
{
    QPointF p1 = port1->graphicElement()->pos();
    QPointF p2 = port2->graphicElement()->pos();
    if (p1 != p2) {
        return p1.y() < p2.y() || (qFuzzyCompare(p1.y(), p2.y()) && p1.x() < p2.x());
    }
    p1 = port1->pos();
    p2 = port2->pos();
    return p1.x() < p2.x() || (qFuzzyCompare(p1.x(), p2.x()) && p1.y() < p2.y());
}

void ICPrototypeImpl::sortPorts(QVector<QNEPort *> &map)
{
    std::stable_sort(map.begin(), map.end(), comparePorts);
}

bool ICPrototypeImpl::loadFile(const QString &fileName)
{
    qCDebug(zero) << "Reading IC.";
    clear();
    QFile file(fileName);
    if (file.open(QFile::ReadOnly)) {
        QDataStream ds(&file);
<<<<<<< HEAD
        QList<QGraphicsItem *> items;
        if (!SerializationFunctions::load(ds, items)) {
            file.close();
            return false;
        }
        for (QGraphicsItem *item : qAsConst(items)) {
=======
        QList<QGraphicsItem *> items = SerializationFunctions::load(ds);
        for (auto *item : qAsConst(items)) {
>>>>>>> 9c061cb8
            loadItem(item);
        }
        file.close();
    }
    setInputSize(m_inputs.size());
    setOutputSize(m_outputs.size());
    sortPorts(m_inputs);
    sortPorts(m_outputs);
    loadInputs();
    loadOutputs();
<<<<<<< HEAD
    COMMENT("Finished Reading ic", 0);
    return true;
=======
    qCDebug(zero) << "Finished Reading IC.";
>>>>>>> 9c061cb8
}

void ICPrototypeImpl::loadInputs()
{
    for (int portIndex = 0; portIndex < getInputSize(); ++portIndex) {
        GraphicElement *elm = m_inputs.at(portIndex)->graphicElement();
        QString lb = elm->getLabel();
        if (!m_inputs.at(portIndex)->portName().isEmpty()) {
            lb += " ";
            lb += m_inputs.at(portIndex)->portName();
        }
        if (!elm->genericProperties().isEmpty()) {
            lb += " [" + elm->genericProperties() + "]";
        }
        m_inputLabels[portIndex] = lb;
    }
}

void ICPrototypeImpl::loadOutputs()
{
    for (int portIndex = 0; portIndex < getOutputSize(); ++portIndex) {
        GraphicElement *elm = m_outputs.at(portIndex)->graphicElement();
        QString lb = elm->getLabel();
        if (!m_outputs.at(portIndex)->portName().isEmpty()) {
            lb += " ";
            lb += m_outputs.at(portIndex)->portName();
        }
        if (!elm->genericProperties().isEmpty()) {
            lb += " [" + elm->genericProperties() + "]";
        }
        m_outputLabels[portIndex] = lb;
    }
}

void ICPrototypeImpl::loadInputElement(GraphicElement *elm)
{
    const auto outputs = elm->outputs();
    for (auto *port : outputs) {
        auto *nodeElm = ElementFactory::buildElement(ElementType::Node);
        nodeElm->setPos(elm->pos());
        nodeElm->setLabel(elm->getLabel());
        if (elm->getLabel().isEmpty()) {
            nodeElm->setLabel(ElementFactory::typeToText(elm->elementType()));
        }
        auto *nodeInput = nodeElm->input();
        nodeInput->setPos(port->pos());
        nodeInput->setName(port->getName());
        nodeInput->setRequired(false);
        nodeInput->setDefaultValue(port->value());
        nodeInput->setValue(port->value());
        if (elm->elementType() == ElementType::Clock) {
            nodeInput->setRequired(true);
        }
        m_inputs.append(nodeInput);
        m_elements.append(nodeElm);
        auto conns = port->connections();
        for (auto *conn : conns) {
            if (port == conn->start()) {
                conn->setStart(nodeElm->output());
            }
        }
    }
    elm->disable(); // Maybe I will have to enable and disable it as well.
}

void ICPrototypeImpl::loadOutputElement(GraphicElement *elm)
{
    const auto inputs = elm->inputs();
    for (auto *port : inputs) {
        auto *nodeElm = ElementFactory::buildElement(ElementType::Node);
        nodeElm->setPos(elm->pos());
        nodeElm->setLabel(elm->getLabel());
        if (elm->getLabel().isEmpty()) {
            nodeElm->setLabel(ElementFactory::typeToText(elm->elementType()));
        }
        auto *nodeOutput = nodeElm->output();
        nodeOutput->setPos(port->pos());
        nodeOutput->setName(port->getName());
        m_outputs.append(nodeOutput);
        m_elements.append(nodeElm);
        auto conns = port->connections();
        for (auto *conn : conns) {
            if (port == conn->end()) {
                conn->setEnd(nodeElm->input());
            }
        }
    }
}

void ICPrototypeImpl::loadItem(QGraphicsItem *item)
{
    if (item->type() == GraphicElement::Type) {
        auto *elm = qgraphicsitem_cast<GraphicElement *>(item);
        if (elm) {
            if (elm->elementGroup() == ElementGroup::Input) {
                loadInputElement(elm);
            } else if (elm->elementGroup() == ElementGroup::Output) {
                loadOutputElement(elm);
            } else {
                m_elements.append(elm);
            }
        }
    }
}

void ICPrototypeImpl::clear()
{
    m_inputs.clear();
    m_outputs.clear();
    setInputSize(0);
    setOutputSize(0);
    qDeleteAll(m_elements);
    m_elements.clear();
}

int ICPrototypeImpl::getInputSize() const
{
    return m_inputs.size();
}

int ICPrototypeImpl::getOutputSize() const
{
    return m_outputs.size();
}

void ICPrototypeImpl::setOutputSize(int outputSize)
{
    m_outputLabels = QVector<QString>(outputSize);
}

void ICPrototypeImpl::setInputSize(int inputSize)
{
    m_inputLabels = QVector<QString>(inputSize);
}

GraphicElement *ICPrototypeImpl::getElement(int index)
{
    return m_elements[index];
}

QString ICPrototypeImpl::getInputLabel(int index) const
{
    return m_inputLabels[index];
}

QString ICPrototypeImpl::getOutputLabel(int index) const
{
    return m_outputLabels[index];
}

QNEPort *ICPrototypeImpl::getInput(int index)
{
    return m_inputs[index];
}

QNEPort *ICPrototypeImpl::getOutput(int index)
{
    return m_outputs[index];
}

ICMapping *ICPrototypeImpl::generateMapping() const
{
    return new ICMapping(m_elements, m_inputs, m_outputs);
}<|MERGE_RESOLUTION|>--- conflicted
+++ resolved
@@ -44,17 +44,12 @@
     QFile file(fileName);
     if (file.open(QFile::ReadOnly)) {
         QDataStream ds(&file);
-<<<<<<< HEAD
         QList<QGraphicsItem *> items;
         if (!SerializationFunctions::load(ds, items)) {
             file.close();
             return false;
         }
-        for (QGraphicsItem *item : qAsConst(items)) {
-=======
-        QList<QGraphicsItem *> items = SerializationFunctions::load(ds);
-        for (auto *item : qAsConst(items)) {
->>>>>>> 9c061cb8
+        for (auto* item : qAsConst(items)) {
             loadItem(item);
         }
         file.close();
@@ -65,12 +60,8 @@
     sortPorts(m_outputs);
     loadInputs();
     loadOutputs();
-<<<<<<< HEAD
-    COMMENT("Finished Reading ic", 0);
+    qCDebug(zero) << "Finished Reading IC.";
     return true;
-=======
-    qCDebug(zero) << "Finished Reading IC.";
->>>>>>> 9c061cb8
 }
 
 void ICPrototypeImpl::loadInputs()
